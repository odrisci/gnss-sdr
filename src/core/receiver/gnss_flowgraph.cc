--- conflicted
+++ resolved
@@ -198,13 +198,7 @@
             //as the samples are feed directly to the FPGA fabric, so, if enabled, do not connect any source
             if (configuration_->property(sig_source_.at(i)->role() + ".enable_FPGA", false) == false)
                 {
-<<<<<<< HEAD
                     try
-=======
-                    // TODO: Remove this array implementation and create generic multistream connector
-                    // (if a signal source has more than 1 stream, then connect it to the multistream signal conditioner)
-                    if (sig_source_.at(i)->implementation().compare("Raw_Array_Signal_Source") == 0)
->>>>>>> 62784845
                         {
                             //TODO: Remove this array implementation and create generic multistream connector
                             //(if a signal source has more than 1 stream, then connect it to the multistream signal conditioner)
@@ -218,29 +212,12 @@
                                             top_block_->connect(sig_source_.at(i)->get_right_block(), j, sig_conditioner_.at(i)->get_left_block(), j);
                                         }
                                 }
-<<<<<<< HEAD
                             else
                                 {
                                     //TODO: Create a class interface for SignalSources, derived from GNSSBlockInterface.
                                     //Include GetRFChannels in the interface to avoid read config parameters here
                                     //read the number of RF channels for each front-end
                                     RF_Channels = configuration_->property(sig_source_.at(i)->role() + ".RF_channels", 1);
-=======
-                        }
-                    else
-                        {
-                            // TODO: Create a class interface for SignalSources, derived from GNSSBlockInterface.
-                            // Include GetRFChannels in the interface to avoid read config parameters here
-                            // read the number of RF channels for each front-end
-                            RF_Channels = configuration_->property(sig_source_.at(i)->role() + ".RF_channels", 1);
-
-                            for (int j = 0; j < RF_Channels; j++)
-                                {
-                                    // Connect the multichannel signal source to multiple signal conditioners
-                                    // GNURADIO max_streams=-1 means infinite ports!
-                                    LOG(INFO) << "sig_source_.at(i)->get_right_block()->output_signature()->max_streams()=" << sig_source_.at(i)->get_right_block()->output_signature()->max_streams();
-                                    LOG(INFO) << "sig_conditioner_.at(signal_conditioner_ID)->get_left_block()->input_signature()=" << sig_conditioner_.at(signal_conditioner_ID)->get_left_block()->input_signature()->max_streams();
->>>>>>> 62784845
 
                                     for (int j = 0; j < RF_Channels; j++)
                                         {
@@ -286,7 +263,6 @@
     bool FPGA_enabled = configuration_->property(sig_source_.at(0)->role() + ".enable_FPGA", false);
 
 #if ENABLE_FPGA
-
     if (FPGA_enabled == false)
         {
             //connect the signal source to sample counter
@@ -336,7 +312,6 @@
         }
 
 #else
-
     // connect the signal source to sample counter
     // connect the sample counter to Observables
     try
@@ -359,12 +334,7 @@
             top_block_->disconnect_all();
             return;
         }
-
-<<<<<<< HEAD
 #endif
-
-=======
->>>>>>> 62784845
     // Signal conditioner (selected_signal_source) >> channels (i) (dependent of their associated SignalSource_ID)
     int selected_signal_conditioner_ID;
     for (unsigned int i = 0; i < channels_count_; i++)
@@ -425,17 +395,7 @@
             unsigned int sat = configuration_->property("Channel" + boost::lexical_cast<std::string>(i) + ".satellite", 0);
             if (sat == 0)
                 {
-<<<<<<< HEAD
-                    if (FPGA_enabled == false)
-                        {
-                            channels_.at(i)->start_acquisition();
-                        }
-                    available_GNSS_signals_.pop_front();
-                    LOG(INFO) << "Channel " << i << " assigned to " << channels_.at(i)->get_signal();
-                    LOG(INFO) << "Channel " << i << " connected to observables and ready for acquisition";
-=======
                     channels_.at(i)->set_signal(search_next_signal(gnss_signal, true));
->>>>>>> 62784845
                 }
             else
                 {
@@ -472,7 +432,10 @@
             LOG(INFO) << "Channel " << i << " assigned to " << channels_.at(i)->get_signal();
             if (channels_state_[i] == 1)
                 {
-                    channels_.at(i)->start_acquisition();
+                    if (FPGA_enabled == false)
+                        {
+                            channels_.at(i)->start_acquisition();
+                        }
                     LOG(INFO) << "Channel " << i << " connected to observables and ready for acquisition";
                 }
             else
@@ -486,8 +449,6 @@
     top_block_->dump();
 }
 
-<<<<<<< HEAD
-=======
 
 void GNSSFlowgraph::disconnect()
 {
@@ -666,7 +627,6 @@
 }
 
 
->>>>>>> 62784845
 void GNSSFlowgraph::wait()
 {
     if (!running_)
@@ -793,6 +753,7 @@
         }
 }
 
+
 void GNSSFlowgraph::init()
 {
     /*
@@ -867,7 +828,7 @@
             std::cout << "Please update your configuration file." << std::endl;
         }
 
-    std::shared_ptr<std::vector<std::unique_ptr<GNSSBlockInterface>>> channels = block_factory_->GetChannels(configuration_, queue_);
+    std::shared_ptr<std::vector<std::unique_ptr<GNSSBlockInterface> > > channels = block_factory_->GetChannels(configuration_, queue_);
 
     channels_count_ = channels->size();
     for (unsigned int i = 0; i < channels_count_; i++)
