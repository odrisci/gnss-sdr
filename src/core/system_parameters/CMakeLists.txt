--- conflicted
+++ resolved
@@ -18,40 +18,20 @@
 
 
 set(SYSTEM_PARAMETERS_SOURCES
-     gnss_satellite.cc
-     gnss_signal.cc
-     gps_navigation_message.cc
-     gps_ephemeris.cc
-     gps_iono.cc
-     gps_almanac.cc
-     gps_utc_model.cc
-     gps_acq_assist.cc
+    gnss_satellite.cc
+    gnss_signal.cc
+    gps_navigation_message.cc
+    gps_ephemeris.cc
+    gps_iono.cc
+    gps_almanac.cc
+    gps_utc_model.cc
+    gps_acq_assist.cc
     agnss_ref_time.cc
     agnss_ref_location.cc
-     galileo_utc_model.cc
-     galileo_ephemeris.cc
-     galileo_almanac.cc
+    galileo_utc_model.cc
+    galileo_ephemeris.cc
+    galileo_almanac.cc
     galileo_almanac_helper.cc
-<<<<<<< HEAD
-     galileo_iono.cc
-     galileo_navigation_message.cc
-     beidou_dnav_navigation_message.cc
-     beidou_dnav_ephemeris.cc
-     beidou_dnav_iono.cc
-     beidou_dnav_almanac.cc
-     beidou_dnav_utc_model.cc
-     sbas_ephemeris.cc
-     galileo_fnav_message.cc
-     gps_cnav_ephemeris.cc
-     gps_cnav_navigation_message.cc
-     gps_cnav_iono.cc
-     gps_cnav_utc_model.cc
-     rtcm.cc
-     glonass_gnav_ephemeris.cc
-     glonass_gnav_almanac.cc
-     glonass_gnav_utc_model.cc
-     glonass_gnav_navigation_message.cc
-=======
     galileo_iono.cc
     galileo_navigation_message.cc
     beidou_dnav_navigation_message.cc
@@ -69,59 +49,23 @@
     glonass_gnav_almanac.cc
     glonass_gnav_utc_model.cc
     glonass_gnav_navigation_message.cc
->>>>>>> 4b325ed5
 )
 
 set(SYSTEM_PARAMETERS_HEADERS
-     gnss_satellite.h
-     gnss_signal.h
-     gps_navigation_message.h
-     gps_ephemeris.h
-     gps_iono.h
-     gps_almanac.h
-     gps_utc_model.h
-     gps_acq_assist.h
+    gnss_satellite.h
+    gnss_signal.h
+    gps_navigation_message.h
+    gps_ephemeris.h
+    gps_iono.h
+    gps_almanac.h
+    gps_utc_model.h
+    gps_acq_assist.h
     agnss_ref_time.h
     agnss_ref_location.h
-     galileo_utc_model.h
-     galileo_ephemeris.h
-     galileo_almanac.h
+    galileo_utc_model.h
+    galileo_ephemeris.h
+    galileo_almanac.h
     galileo_almanac_helper.h
-<<<<<<< HEAD
-     galileo_iono.h
-     galileo_navigation_message.h
-     sbas_ephemeris.h
-     galileo_fnav_message.h
-     gps_cnav_ephemeris.h
-     gps_cnav_navigation_message.h
-     gps_cnav_iono.h
-     gps_cnav_utc_model.h
-     rtcm.h
-     glonass_gnav_ephemeris.h
-     glonass_gnav_almanac.h
-     glonass_gnav_utc_model.h
-     glonass_gnav_navigation_message.h
-     beidou_dnav_navigation_message.h
-     beidou_dnav_ephemeris.h
-     beidou_dnav_iono.h
-     beidou_dnav_almanac.h
-     beidou_dnav_utc_model.h
-     display.h
-     Galileo_E1.h
-     Galileo_E5a.h
-     GLONASS_L1_L2_CA.h
-     gnss_frequencies.h
-     gnss_obs_codes.h
-     gnss_synchro.h
-     GPS_CNAV.h
-     GPS_L1_CA.h
-     GPS_L2C.h
-     GPS_L5.h
-     Beidou_B1I.h
-     Beidou_B3I.h
-     Beidou_DNAV.h
-     MATH_CONSTANTS.h     
-=======
     galileo_iono.h
     galileo_navigation_message.h
     sbas_ephemeris.h
@@ -151,8 +95,9 @@
     GPS_L2C.h
     GPS_L5.h
     Beidou_B1I.h
+    Beidou_B3I.h
+    Beidou_DNAV.h
     MATH_CONSTANTS.h
->>>>>>> 4b325ed5
 )
 
 list(SORT SYSTEM_PARAMETERS_HEADERS)
