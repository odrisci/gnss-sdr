/*!
 * \file MATH_CONSTANTS.h
 * \brief  Defines useful mathematical constants and their scaled versions
 * \author Javier Arribas, 2013. jarribas(at)cttc.es
 *
 * -------------------------------------------------------------------------
 *
 * Copyright (C) 2010-2015  (see AUTHORS file for a list of contributors)
 *
 * GNSS-SDR is a software defined Global Navigation
 *          Satellite Systems receiver
 *
 * This file is part of GNSS-SDR.
 *
 * GNSS-SDR is free software: you can redistribute it and/or modify
 * it under the terms of the GNU General Public License as published by
 * the Free Software Foundation, either version 3 of the License, or
 * (at your option) any later version.
 *
 * GNSS-SDR is distributed in the hope that it will be useful,
 * but WITHOUT ANY WARRANTY; without even the implied warranty of
 * MERCHANTABILITY or FITNESS FOR A PARTICULAR PURPOSE.  See the
 * GNU General Public License for more details.
 *
 * You should have received a copy of the GNU General Public License
 * along with GNSS-SDR. If not, see <http://www.gnu.org/licenses/>.
 *
 * -------------------------------------------------------------------------
 */

#ifndef GNSS_SDR_MATH_CONSTANTS_H_
#define GNSS_SDR_MATH_CONSTANTS_H_

/* Constants for scaling the ephemeris found in the data message
        the format is the following: TWO_N5 -> 2^-5, TWO_P4 -> 2^4, PI_TWO_N43 -> Pi*2^-43, etc etc
        Additionally some of the PI*2^N terms are used in the tracking stuff
        TWO_PX ==> 2^X
        TWO_NX ==> 2^-X
        PI_TWO_NX ==> Pi*2^-X
        PI_TWO_PX ==> Pi*2^X
        ONE_PI_TWO_PX = (1/Pi)*2^X
*/
const double TWO_P4 = (16);                       //!< 2^4
const double TWO_P11 = (2048);                    //!< 2^11
const double TWO_P12 = (4096);                    //!< 2^12
const double TWO_P14 = (16384);                   //!< 2^14
const double TWO_P16 = (65536);                   //!< 2^16
const double TWO_P19 = (524288);                  //!< 2^19
const double TWO_P31 = (2147483648.0);            //!< 2^31
const double TWO_P32 = (4294967296.0);            //!< 2^32 this is too big for an int so add the x.0
const double TWO_P56 = (7.205759403792794e+016);  //!< 2^56
const double TWO_P57 = (1.441151880758559e+017);  //!< 2^57

const double TWO_N2 = (0.25);                     //!< 2^-2
const double TWO_N5 = (0.03125);                  //!< 2^-5
const double TWO_N8 = (0.00390625);               //!< 2^-8
const double TWO_N9 = (0.001953125);              //!< 2^-9
const double TWO_N10 = (0.0009765625);            //!< 2^-10
const double TWO_N11 = (4.882812500000000e-004);  //!< 2^-11
const double TWO_N14 = (0.00006103515625);        //!< 2^-14
const double TWO_N15 = (0.00003051757813);        //!< 2^-15
const double TWO_N16 = (0.0000152587890625);      //!< 2^-16
const double TWO_N19 = (1.907348632812500e-006);  //!< 2^-19
const double TWO_N20 = (9.536743164062500e-007);  //!< 2^-20
const double TWO_N21 = (4.768371582031250e-007);  //!< 2^-21
const double TWO_N24 = (5.960464477539063e-008);  //!< 2^-24
const double TWO_N25 = (2.980232238769531e-008);  //!< 2^-25
const double TWO_N27 = (7.450580596923828e-009);  //!< 2^-27
const double TWO_N29 = (1.862645149230957e-009);  //!< 2^-29
const double TWO_N30 = (9.313225746154785e-010);  //!< 2^-30
const double TWO_N31 = (4.656612873077393e-010);  //!< 2^-31
const double TWO_N32 = (2.328306436538696e-010);  //!< 2^-32
const double TWO_N33 = (1.164153218269348e-010);  //!< 2^-33
const double TWO_N34 = (5.82076609134674e-011);   //!< 2^-34
const double TWO_N35 = (2.91038304567337e-011);   //!< 2^-35

const double TWO_N38 = (3.637978807091713e-012);  //!< 2^-38
const double TWO_N43 = (1.136868377216160e-013);  //!< 2^-43
const double TWO_N44 = (5.684341886080802e-14);   //!< 2^-44
const double TWO_N46 = (1.4210854715202e-014);    //!< 2^-46
const double TWO_N48 = (3.552713678800501e-15);   //!< 2^-46

const double TWO_N50 = (8.881784197001252e-016);  //!< 2^-50
const double TWO_N51 = (4.44089209850063e-016);   //!< 2^-51
const double TWO_N55 = (2.775557561562891e-017);  //!< 2^-55
const double TWO_N57 = (6.938893903907228e-18);   //!< 2^-57
const double TWO_N59 = (1.73472347597681e-018);   //!< 2^-59
const double TWO_N60 = (8.673617379884036e-19);   //!< 2^-60
const double TWO_N68 = (3.388131789017201e-21);   //!< 2^-68


const double PI_TWO_N19 = (5.992112452678286e-006);  //!< Pi*2^-19
const double PI_TWO_N43 = (3.571577341960839e-013);  //!< Pi*2^-43
const double PI_TWO_N31 = (1.462918079267160e-009);  //!< Pi*2^-31
const double PI_TWO_N38 = (1.142904749427469e-011);  //!< Pi*2^-38
const double PI_TWO_N23 = (3.745070282923929e-007);  //!< Pi*2^-23

<<<<<<< HEAD
=======
const double D2R = (PI/180.0);          //!< deg to rad
const double R2D = (180.0/PI);          //!< rad to deg
const double SC2RAD = 3.1415926535898;  //!<  semi-circle to radian (IS-GPS)
const double AS2R = (D2R / 3600.0);     //!<  arc sec to radian

const double DEFAULT_OMEGA_EARTH_DOT = 7.2921151467e-5; //!<  Default Earth rotation rate, [rad/s]
const double SPEED_OF_LIGHT = 299792458.0;              //!<  [m/s]
const double AU = 149597870691.0;                       //!<  1 Astronomical Unit AU (m) distance from Earth to the Sun.

>>>>>>> 619c9f1f
#endif /* GNSS_SDR_MATH_CONSTANTS_H_ */<|MERGE_RESOLUTION|>--- conflicted
+++ resolved
@@ -40,6 +40,9 @@
         PI_TWO_PX ==> Pi*2^X
         ONE_PI_TWO_PX = (1/Pi)*2^X
 */
+
+const double PI = 3.1415926535897932;             //!<  pi
+
 const double TWO_P4 = (16);                       //!< 2^4
 const double TWO_P11 = (2048);                    //!< 2^11
 const double TWO_P12 = (4096);                    //!< 2^12
@@ -53,6 +56,7 @@
 
 const double TWO_N2 = (0.25);                     //!< 2^-2
 const double TWO_N5 = (0.03125);                  //!< 2^-5
+const double TWO_N6 = (0.015625);                 //!< 2^-6
 const double TWO_N8 = (0.00390625);               //!< 2^-8
 const double TWO_N9 = (0.001953125);              //!< 2^-9
 const double TWO_N10 = (0.0009765625);            //!< 2^-10
@@ -60,9 +64,11 @@
 const double TWO_N14 = (0.00006103515625);        //!< 2^-14
 const double TWO_N15 = (0.00003051757813);        //!< 2^-15
 const double TWO_N16 = (0.0000152587890625);      //!< 2^-16
+const double TWO_N17 = (7.629394531250000e-006);  //!< 2^-17
 const double TWO_N19 = (1.907348632812500e-006);  //!< 2^-19
 const double TWO_N20 = (9.536743164062500e-007);  //!< 2^-20
 const double TWO_N21 = (4.768371582031250e-007);  //!< 2^-21
+const double TWO_N23 = (1.192092895507810e-007);  //!< 2^-23
 const double TWO_N24 = (5.960464477539063e-008);  //!< 2^-24
 const double TWO_N25 = (2.980232238769531e-008);  //!< 2^-25
 const double TWO_N27 = (7.450580596923828e-009);  //!< 2^-27
@@ -73,8 +79,9 @@
 const double TWO_N33 = (1.164153218269348e-010);  //!< 2^-33
 const double TWO_N34 = (5.82076609134674e-011);   //!< 2^-34
 const double TWO_N35 = (2.91038304567337e-011);   //!< 2^-35
-
 const double TWO_N38 = (3.637978807091713e-012);  //!< 2^-38
+const double TWO_N39 = (1.818989403545856e-012);  //!< 2^-39
+const double TWO_N40 = (9.094947017729280e-013);  //!< 2^-40
 const double TWO_N43 = (1.136868377216160e-013);  //!< 2^-43
 const double TWO_N44 = (5.684341886080802e-14);   //!< 2^-44
 const double TWO_N46 = (1.4210854715202e-014);    //!< 2^-46
@@ -95,8 +102,6 @@
 const double PI_TWO_N38 = (1.142904749427469e-011);  //!< Pi*2^-38
 const double PI_TWO_N23 = (3.745070282923929e-007);  //!< Pi*2^-23
 
-<<<<<<< HEAD
-=======
 const double D2R = (PI/180.0);          //!< deg to rad
 const double R2D = (180.0/PI);          //!< rad to deg
 const double SC2RAD = 3.1415926535898;  //!<  semi-circle to radian (IS-GPS)
@@ -106,5 +111,4 @@
 const double SPEED_OF_LIGHT = 299792458.0;              //!<  [m/s]
 const double AU = 149597870691.0;                       //!<  1 Astronomical Unit AU (m) distance from Earth to the Sun.
 
->>>>>>> 619c9f1f
 #endif /* GNSS_SDR_MATH_CONSTANTS_H_ */