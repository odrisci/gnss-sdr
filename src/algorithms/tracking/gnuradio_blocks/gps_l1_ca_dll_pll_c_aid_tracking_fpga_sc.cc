--- conflicted
+++ resolved
@@ -809,17 +809,6 @@
                             sizeof(double));
 
                     // AUX vars (for debug purposes)
-<<<<<<< HEAD
-                    tmp_double = d_code_error_chips_Ti * CURRENT_INTEGRATION_TIME_S;
-                    d_dump_file.write(reinterpret_cast<char*>(&tmp_double), sizeof(double));
-                    tmp_double = static_cast<double>(d_sample_counter + d_correlation_length_samples);
-                    d_dump_file.write(reinterpret_cast<char*>(&tmp_double), sizeof(double));
-
-                    // PRN
-                    unsigned int prn_ = d_acquisition_gnss_synchro->PRN;
-                    d_dump_file.write(reinterpret_cast<char*>(&prn_), sizeof(unsigned int));
-            }
-=======
                     tmp_double = d_code_error_chips_Ti
                             * CURRENT_INTEGRATION_TIME_S;
                     d_dump_file.write(reinterpret_cast<char*>(&tmp_double),
@@ -829,7 +818,6 @@
                     d_dump_file.write(reinterpret_cast<char*>(&tmp_double),
                             sizeof(double));
                 }
->>>>>>> 7b4f6547
             catch (const std::ifstream::failure* e)
                 {
                     LOG(WARNING) << "Exception writing trk dump file "
