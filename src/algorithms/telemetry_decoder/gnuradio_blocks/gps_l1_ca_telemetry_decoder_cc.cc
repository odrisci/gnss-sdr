--- conflicted
+++ resolved
@@ -273,7 +273,6 @@
                             // send TLM data to PVT using asynchronous message queues
                             if (d_GPS_FSM.d_flag_new_subframe == true)
                                 {
-<<<<<<< HEAD
                                     switch (d_GPS_FSM.d_subframe_ID)
                                     {
                                     case 3: //we have a new set of ephemeris data for the current SV
@@ -281,7 +280,6 @@
                                             {
                                                 // get ephemeris object for this SV (mandatory)
                                                 std::shared_ptr<Gps_Ephemeris> tmp_obj = std::make_shared<Gps_Ephemeris>(d_GPS_FSM.d_nav.get_ephemeris());
-                                                // *tmp_obj = d_GPS_FSM.d_nav.get_ephemeris();
                                                 this->message_port_pub(pmt::mp("telemetry"), pmt::make_any(tmp_obj));
                                             }
                                         break;
@@ -289,13 +287,11 @@
                                         if (d_GPS_FSM.d_nav.flag_iono_valid == true)
                                             {
                                                 std::shared_ptr<Gps_Iono> tmp_obj = std::make_shared<Gps_Iono>( d_GPS_FSM.d_nav.get_iono());
-                                                // *tmp_obj = d_GPS_FSM.d_nav.get_iono(); //notice that the read operation will clear the valid flag
                                                 this->message_port_pub(pmt::mp("telemetry"), pmt::make_any(tmp_obj));
                                             }
                                         if (d_GPS_FSM.d_nav.flag_utc_model_valid == true)
                                             {
                                                 std::shared_ptr<Gps_Utc_Model> tmp_obj = std::make_shared<Gps_Utc_Model>(d_GPS_FSM.d_nav.get_utc_model());
-                                                //*tmp_obj =  d_GPS_FSM.d_nav.get_utc_model(); //notice that the read operation will clear the valid flag
                                                 this->message_port_pub(pmt::mp("telemetry"), pmt::make_any(tmp_obj));
                                             }
                                         break;
@@ -307,34 +303,6 @@
                                         break;
                                     }
                                     d_GPS_FSM.clear_flag_new_subframe();
-=======
-                                case 3: //we have a new set of ephemeris data for the current SV
-                                    if (d_GPS_FSM.d_nav.satellite_validation() == true)
-                                        {
-                                            // get ephemeris object for this SV (mandatory)
-                                            std::shared_ptr<Gps_Ephemeris> tmp_obj= std::make_shared<Gps_Ephemeris>(d_GPS_FSM.d_nav.get_ephemeris());
-                                            this->message_port_pub(pmt::mp("telemetry"), pmt::make_any(tmp_obj));
-                                        }
-                                    break;
-                                case 4: // Possible IONOSPHERE and UTC model update (page 18)
-                                    if (d_GPS_FSM.d_nav.flag_iono_valid == true)
-                                        {
-                                            std::shared_ptr<Gps_Iono> tmp_obj= std::make_shared<Gps_Iono>(d_GPS_FSM.d_nav.get_iono());
-                                            this->message_port_pub(pmt::mp("telemetry"), pmt::make_any(tmp_obj));
-                                        }
-                                    if (d_GPS_FSM.d_nav.flag_utc_model_valid == true)
-                                        {
-                                            std::shared_ptr<Gps_Utc_Model> tmp_obj= std::make_shared<Gps_Utc_Model>(d_GPS_FSM.d_nav.get_utc_model());
-                                            this->message_port_pub(pmt::mp("telemetry"), pmt::make_any(tmp_obj));
-                                        }
-                                    break;
-                                case 5:
-                                    // get almanac (if available)
-                                    //TODO: implement almanac reader in navigation_message
-                                    break;
-                                default:
-                                    break;
->>>>>>> bd603797
                                 }
 
                             d_flag_parity = true;
