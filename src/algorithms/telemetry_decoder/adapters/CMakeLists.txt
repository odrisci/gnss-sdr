--- conflicted
+++ resolved
@@ -20,12 +20,12 @@
 set(TELEMETRY_DECODER_ADAPTER_SOURCES
     gps_l1_ca_telemetry_decoder.cc
     gps_l2c_telemetry_decoder.cc
-    gps_l5_telemetry_decoder.cc
+    gps_l5_telemetry_decoder.cc 
     galileo_e1b_telemetry_decoder.cc
     sbas_l1_telemetry_decoder.cc
     galileo_e5a_telemetry_decoder.cc
     glonass_l1_ca_telemetry_decoder.cc
-    glonass_l2_ca_telemetry_decoder.cc
+    glonass_l2_ca_telemetry_decoder.cc 
     beidou_b1i_telemetry_decoder.cc
     beidou_b3i_telemetry_decoder.cc
 )
@@ -33,31 +33,14 @@
 set(TELEMETRY_DECODER_ADAPTER_HEADERS
     gps_l1_ca_telemetry_decoder.h
     gps_l2c_telemetry_decoder.h
-    gps_l5_telemetry_decoder.h
+    gps_l5_telemetry_decoder.h 
     galileo_e1b_telemetry_decoder.h
     sbas_l1_telemetry_decoder.h
     galileo_e5a_telemetry_decoder.h
     glonass_l1_ca_telemetry_decoder.h
     glonass_l2_ca_telemetry_decoder.h
     beidou_b1i_telemetry_decoder.h
-<<<<<<< HEAD
     beidou_b3i_telemetry_decoder.h 
-)
-
-include_directories(
-     ${CMAKE_CURRENT_SOURCE_DIR}
-     ${CMAKE_SOURCE_DIR}/src/core/system_parameters
-     ${CMAKE_SOURCE_DIR}/src/core/interfaces
-     ${CMAKE_SOURCE_DIR}/src/core/receiver
-     ${CMAKE_SOURCE_DIR}/src/algorithms/telemetry_decoder/gnuradio_blocks
-     ${CMAKE_SOURCE_DIR}/src/algorithms/telemetry_decoder/libs
-     ${CMAKE_SOURCE_DIR}/src/algorithms/telemetry_decoder/libs/libswiftcnav
-     ${Boost_INCLUDE_DIRS}
-     ${GLOG_INCLUDE_DIRS}
-     ${GFlags_INCLUDE_DIRS}
-     ${GNURADIO_RUNTIME_INCLUDE_DIRS}
-=======
->>>>>>> 08c6cc5c
 )
 
 list(SORT TELEMETRY_DECODER_ADAPTER_HEADERS)
@@ -72,8 +55,8 @@
 
 target_link_libraries(telemetry_decoder_adapters
     PUBLIC
-        telemetry_decoder_gr_blocks
-        gnss_system_parameters
+    telemetry_decoder_gr_blocks
+    gnss_system_parameters
         gnss_rx
     PRIVATE
         Gflags::gflags
