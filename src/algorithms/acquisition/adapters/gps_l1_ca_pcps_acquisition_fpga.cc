--- conflicted
+++ resolved
@@ -63,17 +63,13 @@
 
     DLOG(INFO) << "role " << role;
 
-<<<<<<< HEAD
-    long fs_in_deprecated = configuration_->property("GNSS-SDR.internal_fs_hz", 2048000);
-    long fs_in = configuration_->property("GNSS-SDR.internal_fs_sps", fs_in_deprecated);
+	int64_t fs_in_deprecated = configuration_->property("GNSS-SDR.internal_fs_hz", 2048000);
+	int64_t fs_in = configuration_->property("GNSS-SDR.internal_fs_sps", fs_in_deprecated);
 
     float downsampling_factor = configuration_->property(role + ".downsampling_factor", 4.0);
     printf("downsampling_factor = %f\n", downsampling_factor);
     acq_parameters.downsampling_factor = downsampling_factor;
-=======
-    int64_t fs_in_deprecated = configuration_->property("GNSS-SDR.internal_fs_hz", 2048000);
-    int64_t fs_in = configuration_->property("GNSS-SDR.internal_fs_sps", fs_in_deprecated);
->>>>>>> b6f0c92f
+
     //fs_in = fs_in/2.0; // downampling filter
     //printf("fs_in pre downsampling = %ld\n", fs_in);
 
