--- conflicted
+++ resolved
@@ -184,7 +184,6 @@
     int configure_generator();
     int generate_signal();
     void check_results_carrier_phase(
-<<<<<<< HEAD
             arma::mat& true_ch0,
             arma::mat& true_ch1,
             arma::vec& true_tow_s,
@@ -196,20 +195,6 @@
             arma::vec& true_tow_s,
             arma::mat& measured_ch0,
             arma::mat& measured_ch1);
-=======
-        arma::vec& true_ch0_phase_cycles,
-        arma::vec& true_ch1_phase_cycles,
-        arma::vec& true_ch0_tow_s,
-        arma::vec& measuded_ch0_phase_cycles,
-        arma::vec& measuded_ch1_phase_cycles,
-        arma::vec& measuded_ch0_RX_time_s);
-    void check_results_code_psudorange(
-        arma::vec& true_ch0_dist_m, arma::vec& true_ch1_dist_m,
-        arma::vec& true_ch0_tow_s,
-        arma::vec& measuded_ch0_Pseudorange_m,
-        arma::vec& measuded_ch1_Pseudorange_m,
-        arma::vec& measuded_ch0_RX_time_s);
->>>>>>> 07b25ebb
 
     HybridObservablesTest()
     {
@@ -308,20 +293,11 @@
 }
 
 void HybridObservablesTest::check_results_carrier_phase(
-<<<<<<< HEAD
         arma::mat& true_ch0,
         arma::mat& true_ch1,
         arma::vec& true_tow_s,
         arma::mat& measured_ch0,
         arma::mat& measured_ch1)
-=======
-    arma::vec& true_ch0_phase_cycles,
-    arma::vec& true_ch1_phase_cycles,
-    arma::vec& true_ch0_tow_s,
-    arma::vec& measuded_ch0_phase_cycles,
-    arma::vec& measuded_ch1_phase_cycles,
-    arma::vec& measuded_ch0_RX_time_s)
->>>>>>> 07b25ebb
 {
     //1. True value interpolation to match the measurement times
 
@@ -409,20 +385,11 @@
 
 
 void HybridObservablesTest::check_results_code_psudorange(
-<<<<<<< HEAD
         arma::mat& true_ch0,
         arma::mat& true_ch1,
         arma::vec& true_tow_s,
         arma::mat& measured_ch0,
         arma::mat& measured_ch1)
-=======
-    arma::vec& true_ch0_dist_m,
-    arma::vec& true_ch1_dist_m,
-    arma::vec& true_ch0_tow_s,
-    arma::vec& measuded_ch0_Pseudorange_m,
-    arma::vec& measuded_ch1_Pseudorange_m,
-    arma::vec& measuded_ch0_RX_time_s)
->>>>>>> 07b25ebb
 {
     //1. True value interpolation to match the measurement times
 
@@ -444,11 +411,7 @@
 
     // generate delta pseudoranges
     arma::vec delta_true_dist_m = true_ch0_dist_interp - true_ch1_dist_interp;
-<<<<<<< HEAD
     arma::vec delta_measured_dist_m = meas_ch0_dist_interp - meas_ch1_dist_interp;
-=======
-    arma::vec delta_measured_dist_m = measuded_ch0_Pseudorange_m - measuded_ch1_Pseudorange_m;
->>>>>>> 07b25ebb
 
     //2. RMSE
     arma::vec err;
@@ -580,11 +543,7 @@
     boost::shared_ptr<HybridObservablesTest_tlm_msg_rx> tlm_msg_rx_ch2 = HybridObservablesTest_tlm_msg_rx_make();
 
     //Observables
-<<<<<<< HEAD
     std::shared_ptr<ObservablesInterface> observables(new HybridObservables(config.get(), "Observables",3, 2));
-=======
-    std::shared_ptr<ObservablesInterface> observables(new HybridObservables(config.get(), "Observables", 2, 2));
->>>>>>> 07b25ebb
 
     ASSERT_NO_THROW({
         tracking_ch0->set_channel(gnss_synchro_ch0.Channel_ID);
@@ -625,11 +584,8 @@
 
         top_block->connect(observables->get_right_block(), 0, sink_ch0, 0);
         top_block->connect(observables->get_right_block(), 1, sink_ch1, 0);
-<<<<<<< HEAD
         top_block->connect(samp_counter, 0, observables->get_left_block(), 2);
 
-=======
->>>>>>> 07b25ebb
     }) << "Failure connecting the blocks.";
 
     tracking_ch0->start_tracking();
@@ -648,17 +604,10 @@
     true_observables_reader true_observables;
 
     ASSERT_NO_THROW({
-<<<<<<< HEAD
         if(true_observables.open_obs_file(std::string("./obs_out.bin")) == false)
         {
             throw std::exception();
         }
-=======
-        if (true_observables.open_obs_file(std::string("./obs_out.bin")) == false)
-            {
-                throw std::exception();
-            };
->>>>>>> 07b25ebb
     }) << "Failure opening true observables file";
 
     unsigned int nepoch = static_cast<unsigned int>(true_observables.num_epochs());
@@ -671,7 +620,6 @@
     true_observables.restart();
     long int epoch_counter = 0;
     ASSERT_NO_THROW({
-<<<<<<< HEAD
         while(true_observables.read_binary_obs())
         {
             if(round(true_observables.prn[0]) != gnss_synchro_ch0.PRN)
@@ -694,34 +642,8 @@
             true_ch1(epoch_counter, 2) = true_observables.doppler_l1_hz[1];
             true_ch1(epoch_counter, 3) = true_observables.acc_carrier_phase_l1_cycles[1];
 
-            epoch_counter++;
-        }
-=======
-        while (true_observables.read_binary_obs())
-            {
-                if (round(true_observables.prn[0]) != gnss_synchro_ch0.PRN)
-                    {
-                        std::cout << "True observables SV PRN do not match" << round(true_observables.prn[1]) << std::endl;
-                        throw std::exception();
-                    }
-                if (round(true_observables.prn[1]) != gnss_synchro_ch1.PRN)
-                    {
-                        std::cout << "True observables SV PRN do not match " << round(true_observables.prn[1]) << std::endl;
-                        throw std::exception();
-                    }
-                true_ch0_tow_s(epoch_counter) = true_observables.gps_time_sec[0];
-                true_ch0_dist_m(epoch_counter) = true_observables.dist_m[0];
-                true_ch0_Doppler_Hz(epoch_counter) = true_observables.doppler_l1_hz[0];
-                true_ch0_acc_carrier_phase_cycles(epoch_counter) = true_observables.acc_carrier_phase_l1_cycles[0];
-
-                true_ch1_tow_s(epoch_counter) = true_observables.gps_time_sec[1];
-                true_ch1_dist_m(epoch_counter) = true_observables.dist_m[1];
-                true_ch1_Doppler_Hz(epoch_counter) = true_observables.doppler_l1_hz[1];
-                true_ch1_acc_carrier_phase_cycles(epoch_counter) = true_observables.acc_carrier_phase_l1_cycles[1];
-
                 epoch_counter++;
             }
->>>>>>> 07b25ebb
     });
 
     //read measured values
@@ -742,7 +664,6 @@
 
     estimated_observables.restart();
     epoch_counter = 0;
-<<<<<<< HEAD
     long int epoch_counter2 = 0;
     while(estimated_observables.read_binary_obs())
     {
@@ -765,24 +686,6 @@
             epoch_counter2++;
         }
     }
-=======
-    while (estimated_observables.read_binary_obs())
-        {
-            measuded_ch0_RX_time_s(epoch_counter) = estimated_observables.RX_time[0];
-            measuded_ch0_TOW_at_current_symbol_s(epoch_counter) = estimated_observables.TOW_at_current_symbol_s[0];
-            measuded_ch0_Carrier_Doppler_hz(epoch_counter) = estimated_observables.Carrier_Doppler_hz[0];
-            measuded_ch0_Acc_carrier_phase_hz(epoch_counter) = estimated_observables.Acc_carrier_phase_hz[0];
-            measuded_ch0_Pseudorange_m(epoch_counter) = estimated_observables.Pseudorange_m[0];
-
-            measuded_ch1_RX_time_s(epoch_counter) = estimated_observables.RX_time[1];
-            measuded_ch1_TOW_at_current_symbol_s(epoch_counter) = estimated_observables.TOW_at_current_symbol_s[1];
-            measuded_ch1_Carrier_Doppler_hz(epoch_counter) = estimated_observables.Carrier_Doppler_hz[1];
-            measuded_ch1_Acc_carrier_phase_hz(epoch_counter) = estimated_observables.Acc_carrier_phase_hz[1];
-            measuded_ch1_Pseudorange_m(epoch_counter) = estimated_observables.Pseudorange_m[1];
-
-            epoch_counter++;
-        }
->>>>>>> 07b25ebb
 
     //Cut measurement tail zeros
     arma::uvec index = arma::find(measured_ch0.col(0) > 0.0, 1, "last");
@@ -806,7 +709,6 @@
 
     //Find the reference satellite (the nearest) and compute the receiver time offset at observable level
     arma::vec receiver_time_offset_s;
-<<<<<<< HEAD
     if(measured_ch0(0, 4) < measured_ch1(0, 4))
     {
         receiver_time_offset_s = true_ch0.col(1) / GPS_C_m_s - GPS_STARTOFFSET_ms / 1000.0;
@@ -823,31 +725,4 @@
     check_results_carrier_phase(true_ch0, true_ch1, corrected_reference_TOW_s, measured_ch0, measured_ch1);
 
     std::cout <<  "Test completed in " << elapsed_seconds.count() << " [s]" << std::endl;
-}
-=======
-    if (measuded_ch0_Pseudorange_m(0) < measuded_ch1_Pseudorange_m(0))
-        {
-            receiver_time_offset_s = true_ch0_dist_m / GPS_C_m_s - GPS_STARTOFFSET_ms / 1000.0;
-        }
-    else
-        {
-            receiver_time_offset_s = true_ch1_dist_m / GPS_C_m_s - GPS_STARTOFFSET_ms / 1000.0;
-        }
-    arma::vec corrected_reference_TOW_s = true_ch0_tow_s - receiver_time_offset_s;
-
-    std::cout << " receiver_time_offset_s [0]: " << receiver_time_offset_s(0) << std::endl;
-
-    //compare measured observables
-    check_results_code_psudorange(true_ch0_dist_m, true_ch1_dist_m, corrected_reference_TOW_s,
-        measuded_ch0_Pseudorange_m, measuded_ch1_Pseudorange_m, measuded_ch0_RX_time_s);
-
-    check_results_carrier_phase(true_ch0_acc_carrier_phase_cycles,
-        true_ch1_acc_carrier_phase_cycles,
-        corrected_reference_TOW_s,
-        measuded_ch0_Acc_carrier_phase_hz,
-        measuded_ch1_Acc_carrier_phase_hz,
-        measuded_ch0_RX_time_s);
-
-    std::cout << "Test completed in " << elapsed_seconds.count() * 1e6 << " microseconds" << std::endl;
-}
->>>>>>> 07b25ebb
+}