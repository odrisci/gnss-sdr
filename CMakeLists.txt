# Copyright (C) 2010-2015 (see AUTHORS file for a list of contributors)
#
# This file is part of GNSS-SDR.
#
# GNSS-SDR is free software: you can redistribute it and/or modify
# it under the terms of the GNU General Public License as published by
# the Free Software Foundation, either version 3 of the License, or
# (at your option) any later version.
#
# GNSS-SDR is distributed in the hope that it will be useful,
# but WITHOUT ANY WARRANTY; without even the implied warranty of
# MERCHANTABILITY or FITNESS FOR A PARTICULAR PURPOSE.  See the
# GNU General Public License for more details.
#
# You should have received a copy of the GNU General Public License
# along with GNSS-SDR. If not, see <http://www.gnu.org/licenses/>.
#


########################################################################
# Project setup
########################################################################
if(${CMAKE_SOURCE_DIR} STREQUAL ${CMAKE_BINARY_DIR})
    message(WARNING "In-tree build is bad practice. Try 'cd build && cmake ../' ")
endif(${CMAKE_SOURCE_DIR} STREQUAL ${CMAKE_BINARY_DIR})
cmake_minimum_required(VERSION 2.8)
project(gnss-sdr CXX C)
list(APPEND CMAKE_MODULE_PATH ${CMAKE_SOURCE_DIR}/cmake/Modules)
file(RELATIVE_PATH RELATIVE_CMAKE_CALL ${CMAKE_CURRENT_BINARY_DIR} ${CMAKE_CURRENT_SOURCE_DIR})



########################################################################
# Determine optional blocks/libraries to be built (default: not built)
# Enable them here or at the command line by doing 'cmake -DENABLE_XXX=ON ../'
########################################################################

# Support of optional RF front-ends
option(ENABLE_OSMOSDR "Enable the use of OsmoSDR and other front-ends (RTL-based dongles, HackRF, bladeRF, etc.) as signal source (experimental)" OFF)
option(ENABLE_FLEXIBAND "Enable the use of the signal source adater for the Teleorbit Flexiband GNURadio driver" OFF)
option(ENABLE_ARRAY "Enable the use of CTTC's antenna array front-end as signal source (experimental)" OFF)
option(ENABLE_GN3S "Enable the use of the GN3S dongle as signal source (experimental)" OFF)

# Performance analysis tools
option(ENABLE_GPERFTOOLS "Enable linking to Gperftools libraries (tcmalloc and profiler)" OFF)
option(ENABLE_GPROF "Enable the use of the GNU profiler tool 'gprof'" OFF)

# Acceleration
option(ENABLE_OPENCL "Enable building of processing blocks implemented with OpenCL (experimental)" OFF)
option(ENABLE_CUDA "Enable building of processing blocks implemented with CUDA (experimental, requires CUDA SDK)" OFF)

# Building and packaging options
option(ENABLE_GENERIC_ARCH "Builds a portable binary" OFF)
option(ENABLE_PACKAGING "Enable software packaging" OFF)
option(ENABLE_OWN_GLOG "Download glog and link it to gflags" OFF)
option(ENABLE_LOG "Enable logging" ON)
if(ENABLE_PACKAGING)
    set(ENABLE_GENERIC_ARCH ON)
endif(ENABLE_PACKAGING)


###############################
# GNSS-SDR version information
###############################
set(THIS_IS_A_RELEASE OFF)   # only related to version name, no further implications.
if(NOT ${THIS_IS_A_RELEASE})
    # Get the current working branch
    execute_process(
        COMMAND git rev-parse --abbrev-ref HEAD
        WORKING_DIRECTORY ${CMAKE_SOURCE_DIR}
        OUTPUT_VARIABLE GIT_BRANCH
        OUTPUT_STRIP_TRAILING_WHITESPACE
    )

    # Get the latest abbreviated commit hash of the working branch
    execute_process(
        COMMAND git log -1 --format=%h
        WORKING_DIRECTORY ${CMAKE_SOURCE_DIR}
        OUTPUT_VARIABLE GIT_COMMIT_HASH
        OUTPUT_STRIP_TRAILING_WHITESPACE
    )
endif(NOT ${THIS_IS_A_RELEASE})

set(VERSION_INFO_MAJOR_VERSION 0)
set(VERSION_INFO_API_COMPAT    0)
if(${THIS_IS_A_RELEASE})
    set(VERSION_INFO_MINOR_VERSION 6)
else(${THIS_IS_A_RELEASE})
    set(VERSION_INFO_MINOR_VERSION 6.git-${GIT_BRANCH}-${GIT_COMMIT_HASH})
endif(${THIS_IS_A_RELEASE})

set(VERSION ${VERSION_INFO_MAJOR_VERSION}.${VERSION_INFO_API_COMPAT}.${VERSION_INFO_MINOR_VERSION})


########################################################################
# Environment setup
########################################################################
include(ExternalProject)

# Detect 64-bits machine
if( CMAKE_SIZEOF_VOID_P EQUAL 8 )
     set(ARCH_64BITS TRUE)
endif( CMAKE_SIZEOF_VOID_P EQUAL 8 )

set(OS_IS_MACOSX "")
set(OS_IS_LINUX "")

# Detect Linux Distribution
if(${CMAKE_SYSTEM_NAME} MATCHES "Linux")
     set(OperatingSystem "Linux")
     set(OS_IS_LINUX TRUE)
     if(ARCH_64BITS)
         set(ARCH_ "(64 bits)")
     else(ARCH_64BITS)
         set(ARCH_ "(32 bits)")
     endif(ARCH_64BITS)
     if(EXISTS "/etc/lsb-release")
         execute_process(COMMAND cat /etc/lsb-release
                         COMMAND grep DISTRIB_ID
                         COMMAND awk -F= "{ print $2 }"
                         COMMAND tr "\n" " "
                         COMMAND sed "s/ //"
                         OUTPUT_VARIABLE LINUX_DISTRIBUTION
                         RESULT_VARIABLE LINUX_ID_RESULT
         )
         execute_process(COMMAND cat /etc/lsb-release
                         COMMAND grep DISTRIB_RELEASE
                         COMMAND awk -F= "{ print $2 }"
                         COMMAND tr "\n" " "
                         COMMAND sed "s/ //"
                         OUTPUT_VARIABLE LINUX_VER
                         RESULT_VARIABLE LINUX_VER_RESULT
         )
     endif(EXISTS "/etc/lsb-release")
     if(NOT LINUX_DISTRIBUTION)
         if(EXISTS "/etc/linuxmint/info")
             set(LINUX_DISTRIBUTION "LinuxMint")
             execute_process(COMMAND cat /etc/linuxmint/info
                             COMMAND grep -m1 RELEASE
                             COMMAND awk -F= "{ print $2 }"
                             COMMAND tr "\n" " "
                             COMMAND sed "s/ //"
                             OUTPUT_VARIABLE LINUX_VER
                             RESULT_VARIABLE LINUX_VER_RESULT
             )
         endif(EXISTS "/etc/linuxmint/info")
     endif(NOT LINUX_DISTRIBUTION)
     if(NOT LINUX_DISTRIBUTION)
         if(EXISTS "/etc/os-release")
             execute_process(COMMAND cat /etc/os-release
                             COMMAND grep -m1 NAME
                             COMMAND awk -F= "{ print $2 }"
                             COMMAND tr "\n" " "
                             COMMAND sed "s/ //"
                             OUTPUT_VARIABLE LINUX_DISTRIBUTION
                             RESULT_VARIABLE LINUX_ID_RESULT
             )
             execute_process(COMMAND cat /etc/os-release
                             COMMAND grep VERSION_ID
                             COMMAND awk -F= "{ print $2 }"
                             COMMAND tr "\n" " "
                             COMMAND sed "s/ //"
                             OUTPUT_VARIABLE LINUX_VER
                             RESULT_VARIABLE LINUX_VER_RESULT
             )
             if(${LINUX_DISTRIBUTION} MATCHES "Debian")
                 set(LINUX_DISTRIBUTION "Debian")
                 file(READ /etc/debian_version LINUX_VER)
             endif(${LINUX_DISTRIBUTION} MATCHES "Debian")
         endif(EXISTS "/etc/os-release")
     endif(NOT LINUX_DISTRIBUTION)
     if(NOT LINUX_DISTRIBUTION)
         if(EXISTS "/etc/redhat-release")
             set(LINUX_DISTRIBUTION "Red Hat")
             file (READ /etc/redhat-release LINUX_VER)
         endif(EXISTS "/etc/redhat-release")
     endif(NOT LINUX_DISTRIBUTION)
     if(NOT LINUX_DISTRIBUTION)
         if(EXISTS "/etc/debian_version")
             set(LINUX_DISTRIBUTION "Debian")
             file (READ /etc/debian_version LINUX_VER)
         endif(EXISTS "/etc/debian_version")
     endif(NOT LINUX_DISTRIBUTION)
     if(NOT LINUX_DISTRIBUTION)
         set(LINUX_DISTRIBUTION "Generic")
         set(LINUX_VER "Unknown")
     endif(NOT LINUX_DISTRIBUTION)
     message(STATUS "Configuring GNSS-SDR v${VERSION} to be built on ${LINUX_DISTRIBUTION} GNU/Linux Release ${LINUX_VER} ${ARCH_}")
endif(${CMAKE_SYSTEM_NAME} MATCHES "Linux")

# Detect Mac OS X Version
if(${CMAKE_SYSTEM_NAME} MATCHES "Darwin")
     set(OperatingSystem "Mac OS X")
     set(OS_IS_MACOSX TRUE)
     exec_program(uname ARGS -v  OUTPUT_VARIABLE DARWIN_VERSION)
     string(REGEX MATCH "[0-9]+" DARWIN_VERSION ${DARWIN_VERSION})
     if(${DARWIN_VERSION} MATCHES "15")
         set(MACOSX_EL_CAPITAN TRUE)
         set(CMAKE_XCODE_ATTRIBUTE_CLANG_CXX_LANGUAGE_STANDARD "c++11")
         set(CMAKE_XCODE_ATTRIBUTE_CLANG_CXX_LIBRARY "libc++")
         message(STATUS "Configuring GNSS-SDR v${VERSION} to be built on Mac OS X 10.11 El Capitan")
     endif(${DARWIN_VERSION} MATCHES "15")
     if(${DARWIN_VERSION} MATCHES "14")
         set(MACOSX_YOSEMITE TRUE)
         set(CMAKE_XCODE_ATTRIBUTE_CLANG_CXX_LANGUAGE_STANDARD "c++11")
         set(CMAKE_XCODE_ATTRIBUTE_CLANG_CXX_LIBRARY "libc++")
         message(STATUS "Configuring GNSS-SDR v${VERSION} to be built on Mac OS X 10.10 Yosemite")
     endif(${DARWIN_VERSION} MATCHES "14")
     if(${DARWIN_VERSION} MATCHES "13")
         set(MACOSX_MAVERICKS TRUE)
         set(CMAKE_XCODE_ATTRIBUTE_CLANG_CXX_LANGUAGE_STANDARD "c++11")
         set(CMAKE_XCODE_ATTRIBUTE_CLANG_CXX_LIBRARY "libc++")
         set(CMAKE_XCODE_ATTRIBUTE_GCC_VERSION="com.apple.compilers.llvm.clang.1_0")
         message(STATUS "Configuring GNSS-SDR v${VERSION} to be built on Mac OS X 10.9 Mavericks")
     endif(${DARWIN_VERSION} MATCHES "13")
     if(${DARWIN_VERSION} MATCHES "12")
         message(STATUS "Configuring GNSS-SDR v${VERSION} to be built on Mac OS X 10.8 Mountain Lion")
     endif(${DARWIN_VERSION} MATCHES "12")
     if(${DARWIN_VERSION} MATCHES "11")
         message(STATUS "Configuring GNSS-SDR v${VERSION} to be built on Mac OS X 10.7 Lion")
     endif(${DARWIN_VERSION} MATCHES "11")
     if(${DARWIN_VERSION} MATCHES "10")
         message(STATUS "Configuring GNSS-SDR v${VERSION} to be built on Mac OS X 10.6 Snow Leopard")
     endif(${DARWIN_VERSION} MATCHES "10")
endif(${CMAKE_SYSTEM_NAME} MATCHES "Darwin")


#select the release build type by default to get optimization flags
if(NOT CMAKE_BUILD_TYPE)
     if(ENABLE_GPERFTOOLS OR ENABLE_GPROF)
         set(CMAKE_BUILD_TYPE "RelWithDebInfo")
         message(STATUS "Build type not specified: defaulting to RelWithDebInfo.")
     else(ENABLE_GPERFTOOLS OR ENABLE_GPROF)
         set(CMAKE_BUILD_TYPE "Release")
         message(STATUS "Build type not specified: defaulting to Release.")
     endif(ENABLE_GPERFTOOLS OR ENABLE_GPROF)
else(NOT CMAKE_BUILD_TYPE)
     message(STATUS "Build type set to ${CMAKE_BUILD_TYPE}.")
endif(NOT CMAKE_BUILD_TYPE)
set(CMAKE_BUILD_TYPE ${CMAKE_BUILD_TYPE} CACHE STRING "")

# Append -O2 optimization flag for Debug builds
set(CMAKE_CXX_FLAGS_DEBUG "${CMAKE_CXX_FLAGS_DEBUG} -O2")


################################################################################
# Checkout cmake version
################################################################################
if(CMAKE_VERSION VERSION_LESS 2.8.8)
      message(STATUS "Your CMake version is too old and does not support some features required by GNSS-SDR. CMake version must be at least 2.8.8. For more information check https://github.com/joakimkarlsson/bandit/issues/40")
      message(FATAL_ERROR "Fatal error: CMake >= 2.8.8 required.")
endif(CMAKE_VERSION VERSION_LESS 2.8.8)


################################################################################
# Checkout compiler version
################################################################################

if("${CMAKE_CXX_COMPILER_ID}" STREQUAL "GNU")
      if(CMAKE_CXX_COMPILER_VERSION VERSION_LESS 4.7)
          message(STATUS "Your GCC version is too old and does not support some C++11 features required by GNSS-SDR. GCC version must be at least 4.7")
          if(${LINUX_DISTRIBUTION} MATCHES "Ubuntu")
              if(${LINUX_VER} MATCHES "12.04")
                  message(STATUS "For instructions on how to upgrade GCC, check http://askubuntu.com/a/271561")
              endif(${LINUX_VER} MATCHES "12.04")
          endif(${LINUX_DISTRIBUTION} MATCHES "Ubuntu")
          message(FATAL_ERROR "Fatal error: GCC >= 4.7 required.")
      endif(CMAKE_CXX_COMPILER_VERSION VERSION_LESS 4.7)
endif("${CMAKE_CXX_COMPILER_ID}" STREQUAL "GNU")


################################################################################
# Check if the compiler defines the architecture as ARM
################################################################################
if(NOT OS_IS_MACOSX)
     include(TestForARM)
endif(NOT OS_IS_MACOSX)


################################################################################
# Check for availability of SSE
################################################################################
if(NOT ENABLE_GENERIC_ARCH)
     include(TestForSSE)
endif(NOT ENABLE_GENERIC_ARCH)


################################################################################
# Googletest - https://github.com/google/googletest
################################################################################
enable_testing()
if(EXISTS $ENV{GTEST_DIR})
     set(GTEST_DIR $ENV{GTEST_DIR})
endif(EXISTS $ENV{GTEST_DIR})
if(GTEST_DIR)
     message(STATUS "Googletest root folder set at ${GTEST_DIR}")
     find_path(LIBGTEST_DEV_DIR NAMES src/gtest-all.cc PATHS ${GTEST_DIR})
     if(LIBGTEST_DEV_DIR)
         message (STATUS "Googletest has been found.")
     else(LIBGTEST_DEV_DIR)
         message (FATAL_ERROR " Googletest source code has not been found at ${GTEST_DIR}.")
     endif(LIBGTEST_DEV_DIR)
     find_path(GTEST_INCLUDE_DIRS NAMES gtest/gtest.h PATHS ${GTEST_DIR}/include)
else(GTEST_DIR)
     find_path(LIBGTEST_DEV_DIR NAMES src/gtest-all.cc PATHS /usr/src/gtest /opt/local/src/gtest-1.7.0)
     find_path(GTEST_INCLUDE_DIRS NAMES gtest/gtest.h PATHS /usr/include /opt/local/src/gtest-1.7.0/include)
     if(LIBGTEST_DEV_DIR)
         message (STATUS "Googletest (libgtest-dev package) has been found.")
     else(LIBGTEST_DEV_DIR)
         message (STATUS " Googletest has not been found.")
         message (STATUS " Googletest will be downloaded and built automatically ")
         message (STATUS " when doing 'make'. ")
     endif(LIBGTEST_DEV_DIR)
endif(GTEST_DIR)



################################################################################
# Boost - http://www.boost.org
################################################################################
if(UNIX AND EXISTS "/usr/lib64")
    list(APPEND BOOST_LIBRARYDIR "/usr/lib64") # Fedora 64-bit fix
endif(UNIX AND EXISTS "/usr/lib64")
if(GNURADIO_INSTALL_PREFIX)
    if(EXISTS "${GNURADIO_INSTALL_PREFIX}/lib/libboost_thread-mt.so")
        list(APPEND BOOST_LIBRARYDIR "${GNURADIO_INSTALL_PREFIX}/lib")     # Boost installed by PyBOMBS
        list(APPEND BOOST_INCLUDEDIR "${GNURADIO_INSTALL_PREFIX}/include") # Boost installed by PyBOMBS
    endif(EXISTS "${GNURADIO_INSTALL_PREFIX}/lib/libboost_thread-mt.so")
endif(GNURADIO_INSTALL_PREFIX)
set(Boost_ADDITIONAL_VERSIONS
    "1.45.0" "1.45" "1.46.0" "1.46"                 "1.48.0" "1.48" "1.49.0" "1.49"
    "1.50.0" "1.50" "1.51.0" "1.51"                 "1.53.0" "1.53" "1.54.0" "1.54"
    "1.55.0" "1.55" "1.56.0" "1.56" "1.57.0" "1.57" "1.58.0" "1.58" "1.59.0" "1.59"
    "1.60.0" "1.60" "1.61.0" "1.61" "1.62.0" "1.62" "1.63.0" "1.63" "1.64.0" "1.64"
    "1.65.0" "1.65" "1.66.0" "1.66" "1.67.0" "1.67" "1.68.0" "1.68" "1.69.0" "1.69"
)
set(Boost_USE_MULTITHREAD ON)
set(Boost_USE_STATIC_LIBS OFF)
find_package(Boost COMPONENTS date_time system filesystem thread serialization chrono REQUIRED)
if(NOT Boost_FOUND)
     message(FATAL_ERROR "Fatal error: Boost (version >=1.45.0) required.")
endif(NOT Boost_FOUND)


################################################################################
# GNU Radio - http://gnuradio.org/redmine/projects/gnuradio/wiki
################################################################################
set(GR_REQUIRED_COMPONENTS RUNTIME ANALOG BLOCKS DIGITAL FFT FILTER PMT FEC TRELLIS UHD)
find_package(Gnuradio)
if(PC_GNURADIO_RUNTIME_VERSION)
   if(PC_GNURADIO_RUNTIME_VERSION VERSION_LESS 3.7.3)
       set(GNURADIO_RUNTIME_FOUND)
       message(STATUS "The GNU Radio version installed in your system is too old.")
   endif(PC_GNURADIO_RUNTIME_VERSION VERSION_LESS 3.7.3)
endif(PC_GNURADIO_RUNTIME_VERSION)
if(NOT GNURADIO_RUNTIME_FOUND)
   message(STATUS "CMake cannot find GNU Radio >= 3.7.3")
   if(OS_IS_LINUX)
       message("Go to http://gnuradio.org/redmine/projects/pybombs/wiki")
       message("and follow the instructions to install GNU Radio in your system.")
       message(FATAL_ERROR "GNU Radio 3.7.3 or later is required to build gnss-sdr")
   endif(OS_IS_LINUX)
   if(OS_IS_MACOSX)
       message("You can install it easily via Macports.")
       message("Open a terminal and type:")
       message("sudo port install gnuradio ")
       message("Alternatively you can use homebrew.")
       message("brew tap odrisci/gnuradio")
       message("brew install gnuradio" )
       message(FATAL_ERROR "GNU Radio 3.7.3 or later is required to build gnss-sdr")
   endif(OS_IS_MACOSX)
endif(NOT GNURADIO_RUNTIME_FOUND)

if(NOT GNURADIO_BLOCKS_FOUND)
    message(FATAL_ERROR "*** gnuradio-blocks 3.7 or later is required to build gnss-sdr")
endif()
if(NOT GNURADIO_FILTER_FOUND)
    message(FATAL_ERROR "*** gnuradio-filter 3.7 or later is required to build gnss-sdr")
endif()
if(NOT GNURADIO_FFT_FOUND)
    message(FATAL_ERROR "*** gnuradio-fft 3.7 or later is required to build gnss-sdr")
endif()
if(NOT GNURADIO_ANALOG_FOUND)
    message(FATAL_ERROR "*** gnuradio-analog 3.7 or later is required to build gnss-sdr")
endif()
if(NOT GNURADIO_FEC_FOUND)
    message(FATAL_ERROR "*** gnuradio-fec 3.7 or later is required to build gnss-sdr")
endif()
if(NOT GNURADIO_TRELLIS_FOUND)
    message(FATAL_ERROR "*** gnuradio-trellis 3.7 or later is required to build gnss-sdr")
endif()


################################################################################
# VOLK - Vector-Optimized Library of Kernels
################################################################################
find_package(Volk)
if(NOT VOLK_FOUND)
    message(FATAL_ERROR "*** VOLK is required to build gnss-sdr")
endif()



################################################################################
# volk_gnsssdr module - GNSS-SDR's own VOLK library
################################################################################
find_package(VolkGnssSdr)
if(ENABLE_PACKAGING)
    if(CMAKE_COMPILER_IS_GNUCXX AND NOT WIN32)
        set(STRIP_VOLK_GNSSSDR_PROFILE "-DENABLE_STRIP=ON")
    endif(CMAKE_COMPILER_IS_GNUCXX AND NOT WIN32)
endif(ENABLE_PACKAGING)
set(VOLK_GNSSSDR_BUILD_COMMAND "make")
if(PYTHON_EXECUTABLE)
     set(USE_THIS_PYTHON "-DPYTHON_EXECUTABLE=${PYTHON_EXECUTABLE}")
endif(PYTHON_EXECUTABLE)
if(OS_IS_MACOSX)
<<<<<<< HEAD
    #set(USE_MACPORTS_PYTHON "-DPYTHON_EXECUTABLE=/opt/local/bin/python")
=======
     if(NOT PYTHON_EXECUTABLE)
         find_file(MAC_PYTHON python
                   PATHS /opt/local/bin
                         /usr/local/bin )
         if(MAC_PYTHON)
              set(USE_THIS_PYTHON "-DPYTHON_EXECUTABLE=${MAC_PYTHON}")
         endif(MAC_PYTHON)
     endif(NOT PYTHON_EXECUTABLE)
>>>>>>> b6654445
    if(CMAKE_GENERATOR STREQUAL Xcode)
        set(VOLK_GNSSSDR_BUILD_COMMAND "xcodebuild" "-configuration" "Debug" "-target")
    endif(CMAKE_GENERATOR STREQUAL Xcode)
endif(OS_IS_MACOSX)
if(NOT VOLK_GNSSSDR_FOUND)
    set(VOLK_GNSSSDR_CMAKE_ARGS -DCMAKE_C_COMPILER=${CMAKE_C_COMPILER}
                                -DCMAKE_CXX_COMPILER=${CMAKE_CXX_COMPILER}
                                -DCMAKE_INSTALL_PREFIX=${CMAKE_CURRENT_BINARY_DIR}/volk_gnsssdr_module/install
                                -DENABLE_STATIC_LIBS=ON
                                -DCMAKE_CXX_FLAGS=${CMAKE_CXX_FLAGS}
                                -DCMAKE_C_FLAGS=${CMAKE_C_FLAGS}
                                ${STRIP_VOLK_GNSSSDR_PROFILE} 
                                ${USE_THIS_PYTHON} )
    if(CMAKE_TOOLCHAIN_FILE)
        set(VOLK_GNSSSDR_CMAKE_ARGS ${VOLK_GNSSSDR_CMAKE_ARGS} -DCMAKE_TOOLCHAIN_FILE=${CMAKE_TOOLCHAIN_FILE})
    endif(CMAKE_TOOLCHAIN_FILE)
    ExternalProject_Add(volk_gnsssdr_module
         PREFIX ${CMAKE_CURRENT_BINARY_DIR}/volk_gnsssdr_module
         SOURCE_DIR ${CMAKE_CURRENT_SOURCE_DIR}/src/algorithms/libs/volk_gnsssdr_module/volk_gnsssdr
         BINARY_DIR ${CMAKE_CURRENT_BINARY_DIR}/volk_gnsssdr_module/build
         CMAKE_ARGS ${VOLK_GNSSSDR_CMAKE_ARGS}
         DOWNLOAD_COMMAND ""
         UPDATE_COMMAND ""
         PATCH_COMMAND ""
         BUILD_COMMAND ${VOLK_GNSSSDR_BUILD_COMMAND} volk_gnsssdr_profile
         INSTALL_DIR ${CMAKE_CURRENT_BINARY_DIR}/volk_gnsssdr_module/install
         )
    find_package(ORC)
    if(NOT ORC_FOUND)
         set(ORC_LIBRARIES "")
         set(ORC_INCLUDE_DIRS "")
    endif(NOT ORC_FOUND)

    add_library(volk_gnsssdr UNKNOWN IMPORTED)
    set_property(TARGET volk_gnsssdr PROPERTY IMPORTED_LOCATION ${CMAKE_CURRENT_BINARY_DIR}/volk_gnsssdr_module/install/lib/libvolk_gnsssdr.a)
    set(VOLK_GNSSSDR_INCLUDE_DIRS "${CMAKE_CURRENT_BINARY_DIR}/volk_gnsssdr_module/build/include/;${CMAKE_CURRENT_SOURCE_DIR}/src/algorithms/libs/volk_gnsssdr_module/volk_gnsssdr/include;${ORC_INCLUDE_DIRS}")
    set(VOLK_GNSSSDR_LIBRARIES volk_gnsssdr)

    add_custom_command(TARGET volk_gnsssdr_module POST_BUILD
                   COMMAND ${CMAKE_COMMAND} -E copy ${CMAKE_CURRENT_BINARY_DIR}/volk_gnsssdr_module/install/bin/volk_gnsssdr_profile
                                   ${CMAKE_SOURCE_DIR}/install/volk_gnsssdr_profile)
endif(NOT VOLK_GNSSSDR_FOUND)


################################################################################
# gflags - https://github.com/gflags/gflags
################################################################################
set(LOCAL_GFLAGS false)
set(gflags_RELEASE 2.1.2)
find_package(GFlags)
if (NOT GFlags_FOUND)
     message (STATUS " gflags library has not been found.")
     message (STATUS " gflags will be downloaded and built automatically ")
     message (STATUS " when doing 'make'. ")

     ExternalProject_Add(
          gflags-${gflags_RELEASE}
          PREFIX ${CMAKE_CURRENT_BINARY_DIR}/gflags-${gflags_RELEASE}
          GIT_REPOSITORY git://github.com/gflags/gflags.git
          GIT_TAG v${gflags_RELEASE}
          SOURCE_DIR ${CMAKE_CURRENT_SOURCE_DIR}/thirdparty/gflags/gflags-${gflags_RELEASE}
          BINARY_DIR ${CMAKE_CURRENT_BINARY_DIR}/gflags-${gflags_RELEASE}
          CMAKE_ARGS -DBUILD_SHARED_LIBS=ON -DBUILD_STATIC_LIBS=ON -DBUILD_gflags_nothreads_LIB=OFF -DCMAKE_CXX_COMPILER=${CMAKE_CXX_COMPILER}
          BUILD_COMMAND make
          UPDATE_COMMAND ""
          PATCH_COMMAND ""
          INSTALL_COMMAND ""
     )

     set(GFlags_INCLUDE_DIRS
          ${CMAKE_CURRENT_BINARY_DIR}/gflags-${gflags_RELEASE}/include CACHE PATH "Local Gflags headers"
     )

     add_library(gflags UNKNOWN IMPORTED)
     set_property(TARGET gflags PROPERTY IMPORTED_LOCATION ${CMAKE_CURRENT_BINARY_DIR}/gflags-${gflags_RELEASE}/lib/${CMAKE_FIND_LIBRARY_PREFIXES}gflags.a)
     add_dependencies(gflags gflags-${gflags_RELEASE})
     set(GFlags_LIBS gflags)
     file(GLOB GFlags_SHARED_LIBS "${CMAKE_CURRENT_BINARY_DIR}/gflags-${gflags_RELEASE}/lib/${CMAKE_FIND_LIBRARY_PREFIXES}gflags${CMAKE_SHARED_LIBRARY_SUFFIX}*")
     set(GFlags_LIBRARY gflags-${gflags_RELEASE})
     set(GFlags_LIBRARY_PATH ${CMAKE_CURRENT_BINARY_DIR}/gflags-${gflags_RELEASE}/lib )
     link_directories(${GFlags_LIBRARY_PATH})
     set(GFlags_lib ${GFlags_LIBS} CACHE FILEPATH "Local Gflags library")
     set(GFlags_LIBRARY_PATH ${GFlags_LIBS})
     set(LOCAL_GFLAGS true CACHE STRING "GFlags downloaded and built automatically" FORCE)
endif(NOT GFlags_FOUND)


################################################################################
# glog - https://github.com/google/glog
################################################################################
if(NOT ${ENABLE_OWN_GLOG})
     find_package(GLOG)
     if(GLOG_INCLUDE_DIRS)
        set(GLOG_FOUND ON)
     endif(GLOG_INCLUDE_DIRS)
endif(NOT ${ENABLE_OWN_GLOG})
set(glog_RELEASE 0.3.4)
if (NOT GLOG_FOUND OR ${LOCAL_GFLAGS})
     message (STATUS " glog library has not been found")
     if(NOT GFlags_FOUND)
          message(STATUS " or it is likely not linked to gflags.")
     endif(NOT GFlags_FOUND)
     message (STATUS " glog will be downloaded and built automatically ")
     message (STATUS " when doing 'make'. ")
     if(NOT ${LOCAL_GFLAGS})
         add_library(gflags-${gflags_RELEASE} UNKNOWN IMPORTED)
         set_property(TARGET gflags-${gflags_RELEASE} PROPERTY IMPORTED_LOCATION "${GFlags_LIBS}")
     endif(NOT ${LOCAL_GFLAGS})

     if(${LOCAL_GFLAGS})
         set(TARGET_GFLAGS ${gflags})
         if("${CMAKE_CXX_COMPILER_ID}" STREQUAL "Clang")
             file(WRITE ${CMAKE_CURRENT_BINARY_DIR}/glog-${glog_RELEASE}/tmp/configure_with_gflags
"#!/bin/sh
export CPPFLAGS=-I${GFlags_INCLUDE_DIRS}
export LDFLAGS=-L${CMAKE_CURRENT_BINARY_DIR}/gflags-${gflags_RELEASE}/lib
export LIBS=${GFlags_SHARED_LIBS}
export CXXFLAGS=\"-stdlib=libc++\"
export CC=clang
export CXX=clang++
${CMAKE_CURRENT_SOURCE_DIR}/thirdparty/glog/glog-${glog_RELEASE}/configure")
             file(COPY ${CMAKE_CURRENT_BINARY_DIR}/glog-${glog_RELEASE}/tmp/configure_with_gflags
               DESTINATION ${CMAKE_CURRENT_BINARY_DIR}/glog-${glog_RELEASE}
               FILE_PERMISSIONS OWNER_READ OWNER_WRITE OWNER_EXECUTE GROUP_READ
                                GROUP_EXECUTE WORLD_READ WORLD_EXECUTE)
          else("${CMAKE_CXX_COMPILER_ID}" STREQUAL "Clang")
             file(WRITE ${CMAKE_CURRENT_BINARY_DIR}/glog-${glog_RELEASE}/tmp/configure_with_gflags
"#!/bin/sh
export CPPFLAGS=-I${GFlags_INCLUDE_DIRS}
export LDFLAGS=-L${CMAKE_CURRENT_BINARY_DIR}/gflags-${gflags_RELEASE}/lib
export LIBS=${GFlags_SHARED_LIBS}
${CMAKE_CURRENT_SOURCE_DIR}/thirdparty/glog/glog-${glog_RELEASE}/configure")
             file(COPY ${CMAKE_CURRENT_BINARY_DIR}/glog-${glog_RELEASE}/tmp/configure_with_gflags
               DESTINATION ${CMAKE_CURRENT_BINARY_DIR}/glog-${glog_RELEASE}
               FILE_PERMISSIONS OWNER_READ OWNER_WRITE OWNER_EXECUTE GROUP_READ
                                GROUP_EXECUTE WORLD_READ WORLD_EXECUTE)
         endif("${CMAKE_CXX_COMPILER_ID}" STREQUAL "Clang")

     else(${LOCAL_GFLAGS})
         set(TARGET_GFLAGS gflags-${gflags_RELEASE})
         if("${CMAKE_CXX_COMPILER_ID}" STREQUAL "Clang")
              file(WRITE ${CMAKE_CURRENT_BINARY_DIR}/glog-${glog_RELEASE}/tmp/configure_with_gflags
"#!/bin/sh
export CPPFLAGS=-I${GFlags_INCLUDE_DIRS}
export LDFLAGS=-L${GFlags_LIBRARY_DIRS}
export LIBS=\"${GFlags_LIBS} -lc++\"
export CXXFLAGS=\"-stdlib=libc++\"
export CC=clang
export CXX=clang++
${CMAKE_CURRENT_SOURCE_DIR}/thirdparty/glog/glog-${glog_RELEASE}/configure")
              file(COPY ${CMAKE_CURRENT_BINARY_DIR}/glog-${glog_RELEASE}/tmp/configure_with_gflags
                DESTINATION ${CMAKE_CURRENT_BINARY_DIR}/glog-${glog_RELEASE}
                FILE_PERMISSIONS OWNER_READ OWNER_WRITE OWNER_EXECUTE GROUP_READ
                                GROUP_EXECUTE WORLD_READ WORLD_EXECUTE)
         else("${CMAKE_CXX_COMPILER_ID}" STREQUAL "Clang")
              file(WRITE ${CMAKE_CURRENT_BINARY_DIR}/glog-${glog_RELEASE}/tmp/configure_with_gflags
"#!/bin/sh
export CPPFLAGS=-I${GFlags_INCLUDE_DIRS}
export LDFLAGS=-L${CMAKE_CURRENT_BINARY_DIR}/gflags-${gflags_RELEASE}/lib
export LIBS=${GFlags_SHARED_LIBS}
${CMAKE_CURRENT_SOURCE_DIR}/thirdparty/glog/glog-${glog_RELEASE}/configure")
              file(COPY ${CMAKE_CURRENT_BINARY_DIR}/glog-${glog_RELEASE}/tmp/configure_with_gflags
                DESTINATION ${CMAKE_CURRENT_BINARY_DIR}/glog-${glog_RELEASE}
                FILE_PERMISSIONS OWNER_READ OWNER_WRITE OWNER_EXECUTE GROUP_READ
                                GROUP_EXECUTE WORLD_READ WORLD_EXECUTE)
         endif("${CMAKE_CXX_COMPILER_ID}" STREQUAL "Clang")
     endif(${LOCAL_GFLAGS})

     set(GLOG_CONFIGURE ${CMAKE_CURRENT_BINARY_DIR}/glog-${glog_RELEASE}/configure_with_gflags)

     ExternalProject_Add(
         glog-${glog_RELEASE}
         DEPENDS ${TARGET_GFLAGS}
         PREFIX ${CMAKE_CURRENT_BINARY_DIR}/glog-${glog_RELEASE}
         GIT_REPOSITORY https://github.com/google/glog/
         GIT_TAG v${glog_RELEASE}
         SOURCE_DIR ${CMAKE_CURRENT_SOURCE_DIR}/thirdparty/glog/glog-${glog_RELEASE}
         BINARY_DIR ${CMAKE_CURRENT_BINARY_DIR}/glog-${glog_RELEASE}
         CONFIGURE_COMMAND ${GLOG_CONFIGURE} --prefix=<INSTALL_DIR>
         BUILD_COMMAND make
         UPDATE_COMMAND ""
         PATCH_COMMAND ""
         INSTALL_COMMAND ""
     )

     # Set up variables
     set(GLOG_INCLUDE_DIRS
          ${CMAKE_CURRENT_SOURCE_DIR}/thirdparty/glog/glog-${glog_RELEASE}/src/
          ${CMAKE_CURRENT_BINARY_DIR}/glog-${glog_RELEASE}/src
     )
     set(GLOG_LIBRARIES
          ${CMAKE_CURRENT_BINARY_DIR}/glog-${glog_RELEASE}/.libs/${CMAKE_FIND_LIBRARY_PREFIXES}glog.a
     )
     set(LOCAL_GLOG true CACHE STRING "Glog downloaded and built automatically" FORCE)
else(NOT GLOG_FOUND OR ${LOCAL_GFLAGS})
     add_library(glog-${glog_RELEASE} UNKNOWN IMPORTED)
     set_property(TARGET glog-${glog_RELEASE} PROPERTY IMPORTED_LOCATION "${GLOG_LIBRARIES}")
endif(NOT GLOG_FOUND OR ${LOCAL_GFLAGS})

if(NOT ENABLE_LOG)
     message(STATUS "Logging is not enabled")
     add_definitions(-DGOOGLE_STRIP_LOG=1)
endif(NOT ENABLE_LOG)



################################################################################
# Armadillo - http://arma.sourceforge.net/
################################################################################
if(OS_IS_LINUX)
    #############################################################################
    # Check that LAPACK is found in the system
    # LAPACK is required for matrix decompositions (eg. SVD) and matrix inverse.
    #############################################################################
    find_library(LAPACK lapack)
    if(NOT LAPACK)
        message(" The LAPACK library has not been found.")
        message(" You can try to install it by typing:")
        if(${LINUX_DISTRIBUTION} MATCHES "Fedora" OR ${LINUX_DISTRIBUTION} MATCHES "Red Hat")
            message(" sudo yum install lapack-devel")
        elseif(${LINUX_DISTRIBUTION} MATCHES "openSUSE")
            message(" sudo zypper install lapack-devel")
        else(${LINUX_DISTRIBUTION} MATCHES "Fedora" OR ${LINUX_DISTRIBUTION} MATCHES "Red Hat")
            message(" sudo apt-get install liblapack-dev")
        endif(${LINUX_DISTRIBUTION} MATCHES "Fedora" OR ${LINUX_DISTRIBUTION} MATCHES "Red Hat")
        message(FATAL_ERROR "LAPACK is required to build gnss-sdr")
    endif(NOT LAPACK)
    #############################################################################
    # Check that BLAS is found in the system
    # BLAS is used for matrix multiplication.
    # Without BLAS, matrix multiplication will still work, but might be slower.
    #############################################################################
    find_library(BLAS blas)
    if(NOT BLAS)
        message(" The BLAS library has not been found.")
        message(" You can try to install it by typing:")
        if(${LINUX_DISTRIBUTION} MATCHES "Fedora" OR ${LINUX_DISTRIBUTION} MATCHES "Red Hat")
            message(" sudo yum install blas-devel")
        else(${LINUX_DISTRIBUTION} MATCHES "Fedora" OR ${LINUX_DISTRIBUTION} MATCHES "Red Hat")
            message(" sudo apt-get install libopenblas-dev")
        endif(${LINUX_DISTRIBUTION} MATCHES "Fedora" OR ${LINUX_DISTRIBUTION} MATCHES "Red Hat")
        message(FATAL_ERROR "BLAS is required to build gnss-sdr")
    endif(NOT BLAS)
    #############################################
    # Check if GFORTRAN is found in the system
    #############################################
    find_library(GFORTRAN NAMES gfortran
                 PATHS /usr/lib
                       /usr/local/lib
                       /usr/local/lib/i386
                       /usr/lib/gcc/x86_64-linux-gnu
                       /usr/lib/gcc/i686-linux-gnu
                       /usr/lib/gcc/i386-linux-gnu
                       /usr/lib/gcc/x86_64-linux-gnu/4.6 # Ubuntu 12.04
                       /usr/lib/gcc/i686-linux-gnu/4.6
                       /usr/lib/gcc/x86_64-linux-gnu/4.7
                       /usr/lib/gcc/i686-linux-gnu/4.7
                       /usr/lib/gcc/x86_64-linux-gnu/4.8
                       /usr/lib/gcc/i686-linux-gnu/4.8
                       /usr/lib/gcc/x86_64-linux-gnu/4.9
                       /usr/lib/gcc/i686-linux-gnu/4.9
                       /usr/lib/gcc/x86_64-redhat-linux/4.7.2 # Fedora 18
                       /usr/lib/gcc/i686-redhat-linux/4.7.2
                       /usr/lib/gcc/x86_64-redhat-linux/4.8.1 # Fedora 19
                       /usr/lib/gcc/x86_64-redhat-linux/4.8.3 # Fedora 20
                       /usr/lib/gcc/x86_64-redhat-linux/4.9.1 # Fedora 21
                       /usr/lib/gcc/i686-redhat-linux/4.8.1
                       /usr/lib/gcc/i686-redhat-linux/4.8.3
                       /usr/lib/gcc/i686-redhat-linux/4.9.1
                       /usr/lib/gcc/x86_64-redhat-linux/4.4.4 # CentOS 6
                       /usr/lib/gcc/i686-redhat-linux/4.4.4
                       /usr/lib/gcc/x86_64-redhat-linux/4.8.2
                       /usr/lib/gcc/i686-redhat-linux/4.8.2
                       /usr/lib/gcc/i586-suse-linux/4.8  # OpenSUSE 13.1
                       /usr/lib/gcc/i586-suse-linux/4.9
                       /usr/lib/gcc/x86_64-suse-linux/4.8
                       /usr/lib/gcc/x86_64-suse-linux/4.9
                       /usr/lib/gcc/i486-linux-gnu # Debian 7
                       /usr/lib/gcc/i486-linux-gnu/4.4
                       /usr/lib/gcc/i486-linux-gnu/4.6
                       /usr/lib/gcc/i486-linux-gnu/4.7
                       /usr/lib/gcc/i486-linux-gnu/4.8
                       /usr/lib/gcc/i486-linux-gnu/4.9
                       /usr/lib/gcc/i586-linux-gnu/4.9
                       /usr/lib/gcc/arm-linux-gnueabihf/4.4 # Debian armhf
                       /usr/lib/gcc/arm-linux-gnueabihf/4.5
                       /usr/lib/gcc/arm-linux-gnueabihf/4.6
                       /usr/lib/gcc/arm-linux-gnueabihf/4.7
                       /usr/lib/gcc/arm-linux-gnueabihf/4.8
                       /usr/lib/gcc/arm-linux-gnueabihf/4.9
                       /usr/lib/gcc/aarch64-linux-gnu/4.9   # Debian arm64
                       /usr/lib/gcc/arm-linux-gnueabi/4.7   # Debian armel
                       /usr/lib/gcc/arm-linux-gnueabi/4.9
                )
    if(NOT GFORTRAN)
        message(STATUS "The gfortran library has not been found.")
        message(STATUS " You can try to install it by typing:")
        if(${LINUX_DISTRIBUTION} MATCHES "Fedora" OR ${LINUX_DISTRIBUTION} MATCHES "Red Hat")
            message(STATUS " sudo yum install gcc-fortran")
        elseif(${LINUX_DISTRIBUTION} MATCHES "openSUSE")
            message(STATUS " sudo zypper install gcc-fortran")
        else(${LINUX_DISTRIBUTION} MATCHES "Fedora" OR ${LINUX_DISTRIBUTION} MATCHES "Red Hat")
            message(STATUS " sudo apt-get install gfortran")
        endif(${LINUX_DISTRIBUTION} MATCHES "Fedora" OR ${LINUX_DISTRIBUTION} MATCHES "Red Hat")
    endif(NOT GFORTRAN)
endif(OS_IS_LINUX)

find_package(Armadillo)
if(NOT ARMADILLO_FOUND)
     message(STATUS " Armadillo has not been found.")
     message(STATUS " Armadillo will be downloaded and built automatically ")
     message(STATUS " when doing 'make'. ")

     set(armadillo_RELEASE 5.200.2)
     set(armadillo_MD5 "ef57ba4c473a3b67c672441a7face09e")

     ExternalProject_Add(
         armadillo-${armadillo_RELEASE}
         PREFIX ${CMAKE_CURRENT_BINARY_DIR}/armadillo-${armadillo_RELEASE}
         URL http://sourceforge.net/projects/arma/files/armadillo-${armadillo_RELEASE}.tar.gz
         DOWNLOAD_DIR ${CMAKE_CURRENT_BINARY_DIR}/download/armadillo-${armadillo_RELEASE}
         URL_MD5 ${armadillo_MD5}
         CMAKE_ARGS -DCMAKE_CXX_COMPILER=${CMAKE_CXX_COMPILER} -DBUILD_SHARED_LIBS=OFF
         BUILD_IN_SOURCE 1
         BUILD_COMMAND make
         UPDATE_COMMAND ""
         INSTALL_COMMAND ""
     )

     # Set up variables
     ExternalProject_Get_Property(armadillo-${armadillo_RELEASE} binary_dir)
     set(ARMADILLO_INCLUDE_DIRS ${binary_dir}/include )
     find_library(LAPACK NAMES lapack HINTS /usr/lib /usr/local/lib /usr/lib64)
     if(OS_IS_MACOSX)
         find_library(BLAS blas)
     endif(OS_IS_MACOSX)
     find_package(OpenBLAS)
     if(OPENBLAS_FOUND)
         set(BLAS ${OPENBLAS})
     endif(OPENBLAS_FOUND)
     if(NOT GFORTRAN)
         set(GFORTRAN "")
     endif(NOT GFORTRAN)
     set(ARMADILLO_LIBRARIES ${BLAS} ${LAPACK} ${GFORTRAN} ${binary_dir}/${CMAKE_FIND_LIBRARY_PREFIXES}armadillo.a)
     set(LOCAL_ARMADILLO true CACHE STRING "Armadillo downloaded and built automatically" FORCE)
     # Save a copy at the thirdparty folder
     file(COPY ${CMAKE_CURRENT_BINARY_DIR}/armadillo-${armadillo_RELEASE}
          DESTINATION ${CMAKE_CURRENT_SOURCE_DIR}/thirdparty/armadillo
     )
else(NOT ARMADILLO_FOUND)
     set(armadillo_RELEASE ${ARMADILLO_VERSION_STRING})
     add_library(armadillo-${armadillo_RELEASE} UNKNOWN IMPORTED)
     set_property(TARGET armadillo-${armadillo_RELEASE} PROPERTY IMPORTED_LOCATION "${ARMADILLO_LIBRARIES}")
endif(NOT ARMADILLO_FOUND)



################################################################################
# GnuTLS - http://www.gnutls.org/
################################################################################
find_package(GnuTLS)
if(NOT GNUTLS_FOUND)
    message(" The GnuTLS library has not been found.")
    message(" You can try to install it by typing:")
    if(OS_IS_LINUX)
        if(${LINUX_DISTRIBUTION} MATCHES "Fedora" OR ${LINUX_DISTRIBUTION} MATCHES "Red Hat")
            message(" sudo yum install libgnutls-openssl-devel")
        else(${LINUX_DISTRIBUTION} MATCHES "Fedora" OR ${LINUX_DISTRIBUTION} MATCHES "Red Hat")
            message(" sudo apt-get install libgnutls-openssl-dev")
        endif(${LINUX_DISTRIBUTION} MATCHES "Fedora" OR ${LINUX_DISTRIBUTION} MATCHES "Red Hat")
    endif(OS_IS_LINUX)
    if(OS_IS_MACOSX)
        message(" sudo port install gnutls")
    endif(OS_IS_MACOSX)
    message(FATAL_ERROR "GnuTLS libraries are required to build gnss-sdr")
endif(NOT GNUTLS_FOUND)


################################################################################
# Universal Hardware Driver (UHD)
################################################################################
find_package(UHD)
if(NOT UHD_FOUND)
    set(ENABLE_UHD OFF)
    message(STATUS "The Universal Hardware Driver (UHD) based signal source will not be built,")
    message(STATUS "so all USRP-based front-ends will not be usable.")
    message(STATUS "Please check http://code.ettus.com/redmine/ettus/projects/uhd/wiki")
else(NOT UHD_FOUND)
    if(NOT GNURADIO_UHD_FOUND)
        message(FATAL_ERROR "*** gnuradio-uhd 3.7 or later is required to build gnss-sdr")
    endif(NOT GNURADIO_UHD_FOUND)
    set(ENABLE_UHD ON)
endif(NOT UHD_FOUND)


################################################################################
# Doxygen - http://www.stack.nl/~dimitri/doxygen/index.html (OPTIONAL, used if found)
################################################################################
find_package(Doxygen)
if(DOXYGEN_FOUND)
     message(STATUS "Doxygen found.")
     message(STATUS "You can build the documentation with 'make doc'." )
     message(STATUS "When done, point your browser to ${CMAKE_SOURCE_DIR}/html/index.html")
     set(HAVE_DOT ${DOXYGEN_DOT_FOUND})
     file(TO_NATIVE_PATH ${CMAKE_SOURCE_DIR} top_srcdir)
     file(TO_NATIVE_PATH ${CMAKE_BINARY_DIR} top_builddir)
     find_package(LATEX)
     if (PDFLATEX_COMPILER)
          set(GENERATE_PDF_DOCUMENTATION "YES")
          set(GNSSSDR_USE_MATHJAX "NO")
     else(PDFLATEX_COMPILER)
          set(GENERATE_PDF_DOCUMENTATION "NO")
          set(GNSSSDR_USE_MATHJAX "YES")
     endif(PDFLATEX_COMPILER)
     configure_file(${CMAKE_SOURCE_DIR}/docs/doxygen/Doxyfile.in
          ${CMAKE_SOURCE_DIR}/docs/doxygen/Doxyfile
          @ONLY
     )
     add_custom_target(doc
          ${DOXYGEN_EXECUTABLE} ${CMAKE_SOURCE_DIR}/docs/doxygen/Doxyfile
          WORKING_DIRECTORY ${CMAKE_SOURCE_DIR}
          COMMENT "Generating API documentation with Doxygen." VERBATIM
     )
     if(LATEX_COMPILER)
          message(STATUS "'make pdfmanual' will generate a manual at ${CMAKE_SOURCE_DIR}/docs/GNSS-SDR_manual.pdf")
          add_custom_target(pdfmanual
               COMMAND ${CMAKE_MAKE_PROGRAM}
               COMMAND ${CMAKE_COMMAND} -E copy refman.pdf ${CMAKE_SOURCE_DIR}/docs/GNSS-SDR_manual.pdf
               COMMAND ${CMAKE_MAKE_PROGRAM} clean
               DEPENDS doc
               WORKING_DIRECTORY ${CMAKE_SOURCE_DIR}/docs/latex
               COMMENT "Generating PDF manual with Doxygen." VERBATIM
          )
     endif(LATEX_COMPILER)
     message(STATUS "'make doc-clean' will clean the documentation.")
     add_custom_target(doc-clean
          COMMAND ${CMAKE_COMMAND} -E remove_directory ${CMAKE_SOURCE_DIR}/docs/html
          COMMAND ${CMAKE_COMMAND} -E remove_directory ${CMAKE_SOURCE_DIR}/docs/latex
          COMMAND ${CMAKE_COMMAND} -E remove ${CMAKE_SOURCE_DIR}/docs/GNSS-SDR_manual.pdf
          COMMENT "Cleaning documentation." VERBATIM
     )
else(DOXYGEN_FOUND)
     message(STATUS " Doxygen has not been found in your system.")
     message(STATUS " You can get nice code documentation by using it!")
     message(STATUS " Get it from http://www.stack.nl/~dimitri/doxygen/index.html")
     if(OS_IS_LINUX)
         if(${LINUX_DISTRIBUTION} MATCHES "Fedora" OR ${LINUX_DISTRIBUTION} MATCHES "Red Hat")
             message(" or simply by doing 'sudo yum install doxygen-latex'.")
         else(${LINUX_DISTRIBUTION} MATCHES "Fedora" OR ${LINUX_DISTRIBUTION} MATCHES "Red Hat")
             message(" or simply by doing 'sudo apt-get install doxygen-latex'.")
         endif(${LINUX_DISTRIBUTION} MATCHES "Fedora" OR ${LINUX_DISTRIBUTION} MATCHES "Red Hat")
     endif(OS_IS_LINUX)
     if(OS_IS_MACOSX)
         message(STATUS " or simply by doing 'sudo port install doxygen +latex'.")
     endif(OS_IS_MACOSX)
endif(DOXYGEN_FOUND)



###############################################################################
# OpenCL (OPTIONAL)
###############################################################################
if(ENABLE_OPENCL)
    find_package(OpenCL)
    if($ENV{DISABLE_OPENCL})
        set(DISABLE_OPENCL TRUE)
    endif($ENV{DISABLE_OPENCL})
    if(DISABLE_OPENCL)
        set(OPENCL_FOUND FALSE)
    else(DISABLE_OPENCL)
        if(OPENCL_FOUND)
            message(STATUS "OpenCL has been found and will be used by some processing blocks")
            message(STATUS "You can disable OpenCL use by doing 'cmake -DENABLE_OPENCL=OFF ../' ")
        endif(OPENCL_FOUND)
    endif(DISABLE_OPENCL)
    if(ENABLE_GENERIC_ARCH)
        set(OPENCL_FOUND FALSE)
        message(STATUS "ENABLE_GENERIC_ARCH is set to ON so the use of OpenCL has been disabled.")
    endif(ENABLE_GENERIC_ARCH)
    if(NOT OPENCL_FOUND)
        message(STATUS "Processing blocks using OpenCL will not be built.")
    endif(NOT OPENCL_FOUND)
else(ENABLE_OPENCL)
    set(OPENCL_FOUND FALSE)
endif(ENABLE_OPENCL)


###############################################################################
# CUDA (OPTIONAL)
###############################################################################
if($ENV{CUDA_GPU_ACCEL})
    message(STATUS "CUDA_GPU_ACCEL environment variable found." )
    set(ENABLE_CUDA ON)
endif($ENV{CUDA_GPU_ACCEL})

if(ENABLE_CUDA)
    FIND_PACKAGE(CUDA REQUIRED)
    message(STATUS "NVIDIA CUDA GPU Acceleration will be enabled." )
    message(STATUS "You can disable it with 'cmake -DENABLE_CUDA=OFF ../'" )
else(ENABLE_CUDA)
    message(STATUS "NVIDIA CUDA GPU Acceleration will be not enabled." )
    message(STATUS "Enable it with 'cmake -DENABLE_CUDA=ON ../' to add support for GPU-based acceleration using CUDA." )
endif(ENABLE_CUDA)




################################################################################
# GPerftools - https://github.com/gperftools/gperftools (OPTIONAL)
################################################################################

if(ENABLE_GPERFTOOLS)
    find_package(Gperftools)
    if ( NOT GPERFTOOLS_FOUND )
        message(STATUS "Although ENABLE_GPERFTOOLS has been set to ON, GPerftools has not been found.")
        message(STATUS "Binaries will be compiled without 'tcmalloc' and 'profiler' libraries.")
        message(STATUS "You can install GPerftools from https://github.com/gperftools/gperftools")
    else( NOT GPERFTOOLS_FOUND )
        message(STATUS "GPerftools libraries found." )
        message(STATUS "Binaries will be compiled with 'tcmalloc' and 'profiler' libraries.")
    endif( NOT GPERFTOOLS_FOUND )
endif(ENABLE_GPERFTOOLS)



################################################################################
# Setup of optional drivers
################################################################################

if($ENV{GN3S_DRIVER})
    message(STATUS "GN3S_DRIVER environment variable found." )
    set(ENABLE_GN3S ON)
endif($ENV{GN3S_DRIVER})
if(GN3S_DRIVER)
    set(ENABLE_GN3S ON)
endif(GN3S_DRIVER)
if(ENABLE_GN3S)
     message(STATUS "The GN3S driver will be compiled.")
     message(STATUS "You can disable it with 'cmake -DENABLE_GN3S=OFF ../'" )
else(ENABLE_GN3S)
     message(STATUS "The (optional and experimental) GN3S driver is not enabled." )
     message(STATUS "Enable it with 'cmake -DENABLE_GN3S=ON ../' to add support for the GN3S dongle." )
endif(ENABLE_GN3S)


if($ENV{RAW_ARRAY_DRIVER})
    message(STATUS "RAW_ARRAY_DRIVER environment variable found." )
    set(ENABLE_ARRAY ON)
endif($ENV{RAW_ARRAY_DRIVER})

if(RAW_ARRAY_DRIVER)
    set(ENABLE_ARRAY ON)
endif(RAW_ARRAY_DRIVER)

if(ENABLE_ARRAY)
    message(STATUS "CTTC's Antenna Array front-end driver will be compiled." )
    message(STATUS "You can disable it with 'cmake -DENABLE_ARRAY=OFF ../'" )
    # copy firmware to install folder
    # Build project gr-dbfcttc
else(ENABLE_ARRAY)
    message(STATUS "The (optional) CTTC's Antenna Array front-end driver is not enabled." )
    message(STATUS "Enable it with 'cmake -DENABLE_ARRAY=ON ../' to add support for the CTTC experimental array front-end." )
endif(ENABLE_ARRAY)

if($ENV{RTLSDR_DRIVER})
    message(STATUS "RTLSDR_DRIVER environment variable found." )
    set(ENABLE_OSMOSDR ON)
endif($ENV{RTLSDR_DRIVER})

if(ENABLE_OSMOSDR)
    message(STATUS "The driver for OsmoSDR and other front-ends (HackRF, bladeRF, Realtek's RTL2832U-based dongles, etc.) will be compiled." )
    message(STATUS "You can disable it with 'cmake -DENABLE_OSMOSDR=OFF ../'" )
else(ENABLE_OSMOSDR)
    message(STATUS "The (optional) driver for OsmoSDR and related front-ends is not enabled." )
    message(STATUS "Enable it with 'cmake -DENABLE_OSMOSDR=ON ../' to add support for OsmoSDR and other front-ends (HackRF, bladeRF, Realtek's RTL2832U-based USB dongles, etc.)" )
endif(ENABLE_OSMOSDR)


if($ENV{FLEXIBAND_DRIVER})
    message(STATUS "FLEXIBAND_DRIVER environment variable found." )
    set(ENABLE_FLEXIBAND ON)
endif($ENV{FLEXIBAND_DRIVER})

if(FLEXIBAND_DRIVER)
    set(ENABLE_FLEXIBAND ON)
endif(FLEXIBAND_DRIVER)

if(ENABLE_FLEXIBAND)
    message(STATUS "CTTC's Antenna Array front-end driver will be compiled." )
    message(STATUS "You can disable it with 'cmake -DENABLE_FLEXIBAND=OFF ../'" )
else(ENABLE_FLEXIBAND)
    message(STATUS "The (optional) Teleorbit Flexiband front-end driver adapter is not enabled." )
    message(STATUS "Enable it with 'cmake -DENABLE_FLEXIBAND=ON ../' to add support for the Teleorbit Flexiband front-end." )
endif(ENABLE_FLEXIBAND)

########################################################################
# Set compiler flags
########################################################################

# Enable C++11 support in GCC
# For "-std=c++0x"  GCC's support for C++11 see http://gcc.gnu.org/projects/cxx0x.html
if(CMAKE_COMPILER_IS_GNUCXX AND NOT WIN32)
     set(MY_CXX_FLAGS "${MY_CXX_FLAGS} -std=c++11 -Wall -Wextra")  #Add warning flags: For "-Wall" see http://gcc.gnu.org/onlinedocs/gcc/Warning-Options.html
endif(CMAKE_COMPILER_IS_GNUCXX AND NOT WIN32)
if(CMAKE_CXX_COMPILER_ID MATCHES "Clang")
    set(MY_CXX_FLAGS "${MY_CXX_FLAGS} -std=c++11 -stdlib=libc++ -Wno-c++11-narrowing")
    if(CMAKE_BUILD_TYPE MATCHES "Release")
        set(MY_CXX_FLAGS "${MY_CXX_FLAGS} -Wno-unused-private-field")
    endif(CMAKE_BUILD_TYPE MATCHES "Release")
endif(CMAKE_CXX_COMPILER_ID MATCHES "Clang")

# Processor-architecture related flags
# See http://gcc.gnu.org/onlinedocs/gcc/i386-and-x86_002d64-Options.html#i386-and-x86_002d64-Options
if (NOT ARCH_COMPILER_FLAGS)
  if(CMAKE_COMPILER_IS_GNUCXX AND NOT WIN32)
    if(OS_IS_MACOSX)
      set(ARCH_COMPILER_FLAGS "-march=corei7 -mfpmath=sse")
    else(OS_IS_MACOSX)
      if(NOT ${ENABLE_GENERIC_ARCH})
         if(IS_ARM) # ARM-specific options (https://gcc.gnu.org/onlinedocs/gcc/ARM-Options.html)
            if(ARM_VERSION STREQUAL "arm")
               # Unknown arm version - try our best to detect
               set(ARCH_COMPILER_FLAGS "-mcpu=native")
            else(ARM_VERSION STREQUAL "arm")
               set(ARCH_COMPILER_FLAGS "-march=${ARM_VERSION}")
	        endif(ARM_VERSION STREQUAL "arm")
         else(IS_ARM)
            set(ARCH_COMPILER_FLAGS "-march=native -mfpmath=sse")
	     endif(IS_ARM)
      endif(NOT ${ENABLE_GENERIC_ARCH})
    endif(OS_IS_MACOSX)
  endif(CMAKE_COMPILER_IS_GNUCXX AND NOT WIN32)
endif (NOT ARCH_COMPILER_FLAGS)
set(MY_CXX_FLAGS "${MY_CXX_FLAGS} ${ARCH_COMPILER_FLAGS}")

if(CMAKE_COMPILER_IS_GNUCXX AND NOT WIN32)
    #http://gcc.gnu.org/wiki/Visibility
    add_definitions(-fvisibility=hidden)
endif()

if(ENABLE_GPERFTOOLS)
    # Set GPerftools related flags if it is available
    # See http://gperftools.googlecode.com/svn/trunk/README
    if(GPERFTOOLS_FOUND)
        if(CMAKE_COMPILER_IS_GNUCXX AND NOT WIN32)
            set(MY_CXX_FLAGS "${MY_CXX_FLAGS} -fno-builtin-malloc -fno-builtin-calloc -fno-builtin-realloc -fno-builtin-free")
        endif(CMAKE_COMPILER_IS_GNUCXX AND NOT WIN32)
        if(CMAKE_CXX_COMPILER_ID MATCHES "Clang")
            set(MY_CXX_FLAGS "${MY_CXX_FLAGS} -fno-builtin")
        endif(CMAKE_CXX_COMPILER_ID MATCHES "Clang")
    endif(GPERFTOOLS_FOUND)
endif(ENABLE_GPERFTOOLS)

if(ENABLE_GPROF)
    #if(CMAKE_COMPILER_IS_GNUCXX)
        set(MY_CXX_FLAGS "${MY_CXX_FLAGS} -pg")
        set(CMAKE_EXE_LINKER_FLAGS "${CMAKE_EXE_LINKER_FLAGS} -pg")
        set(CMAKE_SHARED_LINKER_FLAGS "${CMAKE_SHARED_LINKER_FLAGS} -pg")
    #endif(CMAKE_COMPILER_IS_GNUCXX)
endif(ENABLE_GPROF)


set(CMAKE_CXX_FLAGS "${CMAKE_CXX_FLAGS} ${MY_CXX_FLAGS}")

if(OS_IS_LINUX)
    if(${LINUX_DISTRIBUTION} MATCHES "Fedora" OR ${LINUX_DISTRIBUTION} MATCHES "openSUSE")
        link_libraries(pthread)
    endif(${LINUX_DISTRIBUTION} MATCHES "Fedora" OR ${LINUX_DISTRIBUTION} MATCHES "openSUSE")
endif(OS_IS_LINUX)


########################################################################
# Create uninstall target
########################################################################
configure_file(
    ${CMAKE_CURRENT_SOURCE_DIR}/cmake/cmake_uninstall.cmake.in
    ${CMAKE_CURRENT_BINARY_DIR}/cmake_uninstall.cmake
    @ONLY)

add_custom_target(uninstall
    COMMAND ${CMAKE_COMMAND} -P ${CMAKE_CURRENT_BINARY_DIR}/cmake_uninstall.cmake)

########################################################################
# Add subdirectories (in order of deps)
########################################################################
add_subdirectory(src)

if(ENABLE_PACKAGING)
    include(GnssSdrPackaging)
endif(ENABLE_PACKAGING)<|MERGE_RESOLUTION|>--- conflicted
+++ resolved
@@ -415,9 +415,6 @@
      set(USE_THIS_PYTHON "-DPYTHON_EXECUTABLE=${PYTHON_EXECUTABLE}")
 endif(PYTHON_EXECUTABLE)
 if(OS_IS_MACOSX)
-<<<<<<< HEAD
-    #set(USE_MACPORTS_PYTHON "-DPYTHON_EXECUTABLE=/opt/local/bin/python")
-=======
      if(NOT PYTHON_EXECUTABLE)
          find_file(MAC_PYTHON python
                    PATHS /opt/local/bin
@@ -426,7 +423,6 @@
               set(USE_THIS_PYTHON "-DPYTHON_EXECUTABLE=${MAC_PYTHON}")
          endif(MAC_PYTHON)
      endif(NOT PYTHON_EXECUTABLE)
->>>>>>> b6654445
     if(CMAKE_GENERATOR STREQUAL Xcode)
         set(VOLK_GNSSSDR_BUILD_COMMAND "xcodebuild" "-configuration" "Debug" "-target")
     endif(CMAKE_GENERATOR STREQUAL Xcode)
